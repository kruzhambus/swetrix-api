--- conflicted
+++ resolved
@@ -606,17 +606,14 @@
       "ipBlacklist": "IP's to blacklist",
       "ipBlacklistHint": "A list of IP addresses from which no analytics will be collected on this project.\nThis functionality is handy if you want to ignore analytics from your IP, for example.\nExample: 172.126.10.16, 192.168.0.1/32, ::1"
     },
-<<<<<<< HEAD
     "emails": {
       "title": "Email reports",
       "description": "Send regular email reports to as many recipients as you want",
       "add": "Add a recipient",
       "reportFrequency": "Report frequency"
-    }
-=======
+    },
     "results": "Results",
     "page": "Page"
->>>>>>> 7dc9e6fb
   },
   "billing": {
     "title": "Billing & Plans",
