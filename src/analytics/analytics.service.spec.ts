import { Test, TestingModule } from '@nestjs/testing'
import { getRepositoryToken } from '@nestjs/typeorm'
<<<<<<< HEAD
import { Repository } from 'typeorm'
import { ProjectShare } from '../project/entity/project-share.entity'
import { Project } from '../project/entity/project.entity'
import { ProjectService } from '../project/project.service'
=======
import { ProjectShare } from 'src/project/entity/project-share.entity'
import { Project } from 'src/project/entity/project.entity'
import { ProjectService } from 'src/project/project.service'
import { Repository } from 'typeorm'
>>>>>>> f32f18b9
import { AnalyticsService } from './analytics.service'

describe('AnalyticsService', () => {
  let service: AnalyticsService
  let projectsRepository: Repository<Project>
  let projectShareRepository: Repository<ProjectShare>
<<<<<<< HEAD

  const PROJECT_REPOSITORY_TOKEN = getRepositoryToken(Project)
  const PROJECT_SHARE_REPOSITORY_TOKEN = getRepositoryToken(ProjectShare)

  beforeEach(async () => {
    const module: TestingModule = await Test.createTestingModule({
      providers: [
        AnalyticsService, 
        ProjectService, 
        {
          provide: PROJECT_REPOSITORY_TOKEN,
          useValue: { count: jest.fn(), save: jest.fn(), update: jest.fn(), delete: jest.fn(), findOne: jest.fn(), find: jest.fn() },
        },
        ProjectService,
        {
          provide: PROJECT_SHARE_REPOSITORY_TOKEN,
          useValue: { count: jest.fn(), save: jest.fn(), update: jest.fn(), delete: jest.fn(), findOne: jest.fn(), find: jest.fn() },
        }
=======
  const PROJECT_REPOSITORY_TOKEN = getRepositoryToken(Project)
  const PROJECTSHARE_REPOSITORY_TOKEN = getRepositoryToken(ProjectShare)
  beforeEach(async () => {
    const module: TestingModule = await Test.createTestingModule({
      providers: [
        AnalyticsService,
        ProjectService,
        {
          provide: PROJECT_REPOSITORY_TOKEN,
          useValue: { create: jest.fn(), save: jest.fn(), findOne: jest.fn() },
        },
        {
          provide: PROJECTSHARE_REPOSITORY_TOKEN,
          useValue: { create: jest.fn(), save: jest.fn(), findOne: jest.fn() },
        },
>>>>>>> f32f18b9
      ],
    }).compile()
    projectsRepository = module.get<Repository<Project>>(
      PROJECT_REPOSITORY_TOKEN,
    )
    projectShareRepository = module.get<Repository<ProjectShare>>(
      PROJECTSHARE_REPOSITORY_TOKEN,
    )
    service = module.get<AnalyticsService>(AnalyticsService)
    projectShareRepository = module.get<Repository<ProjectShare>>(PROJECT_SHARE_REPOSITORY_TOKEN)
    projectsRepository = module.get<Repository<Project>>(PROJECT_REPOSITORY_TOKEN)
  })

  describe('root', () => {
    it('should be defined', () => {
      expect(service).toBeDefined()
<<<<<<< HEAD
    }),
    it('should be defined with projectsRepository', () => {
      expect(projectsRepository).toBeDefined()
    }),
    it('should be defined with projectShareRepository', () => {
      expect(projectShareRepository).toBeDefined()
    })
  }),
  describe('analytics.service definding', () => {
    it('should be defined with checkIpBlacklist()', () => {
      expect(service.checkIpBlacklist).toBeDefined()
    }),
    it('should be defined with checkOrigin()', () => {
      expect(service.checkOrigin).toBeDefined()
    }),
    it('should be defined with checkProjectAccess()', () => {
      expect(service.checkProjectAccess).toBeDefined()
    }),
    it('should be defined with getFiltersQuery()', () => {
      expect(service.getFiltersQuery).toBeDefined()
    }),
    it('should be defined with getRedisProject()', () => {
      expect(service.getRedisProject).toBeDefined()
    }),
    it('should be defined with getSummary()', () => {
      expect(service.getSummary).toBeDefined()
    }),
    it('should be defined with groupByTimeBucket()', () => {
      expect(service.groupByTimeBucket).toBeDefined()
    }),
    it('should be defined with isSessionOpen()', () => {
      expect(service.isSessionOpen).toBeDefined()
    }),
    it('should be defined with isUnique()', () => {
      expect(service.isUnique).toBeDefined()
    }),
    it('should be defined with processCustomEV()', () => {
      expect(service.processCustomEV).toBeDefined()
    }),
    it('should be defined with validate()', () => {
      expect(service.validate).toBeDefined()
    }),
    it('should be defined with validateHB()', () => {
      expect(service.validateHB).toBeDefined()
    }),
    it('should be defined with validatePID()', () => {
      expect(service.validatePID).toBeDefined()
    }),
    it('should be defined with validatePeriod()', () => {
      expect(service.validatePeriod).toBeDefined()
    }),
    it('should be defined with validateTimebucket()', () => {
      expect(service.validateTimebucket).toBeDefined()
=======
>>>>>>> f32f18b9
    })
  })
})<|MERGE_RESOLUTION|>--- conflicted
+++ resolved
@@ -1,23 +1,15 @@
 import { Test, TestingModule } from '@nestjs/testing'
 import { getRepositoryToken } from '@nestjs/typeorm'
-<<<<<<< HEAD
 import { Repository } from 'typeorm'
 import { ProjectShare } from '../project/entity/project-share.entity'
 import { Project } from '../project/entity/project.entity'
 import { ProjectService } from '../project/project.service'
-=======
-import { ProjectShare } from 'src/project/entity/project-share.entity'
-import { Project } from 'src/project/entity/project.entity'
-import { ProjectService } from 'src/project/project.service'
-import { Repository } from 'typeorm'
->>>>>>> f32f18b9
 import { AnalyticsService } from './analytics.service'
 
 describe('AnalyticsService', () => {
   let service: AnalyticsService
   let projectsRepository: Repository<Project>
   let projectShareRepository: Repository<ProjectShare>
-<<<<<<< HEAD
 
   const PROJECT_REPOSITORY_TOKEN = getRepositoryToken(Project)
   const PROJECT_SHARE_REPOSITORY_TOKEN = getRepositoryToken(ProjectShare)
@@ -36,23 +28,6 @@
           provide: PROJECT_SHARE_REPOSITORY_TOKEN,
           useValue: { count: jest.fn(), save: jest.fn(), update: jest.fn(), delete: jest.fn(), findOne: jest.fn(), find: jest.fn() },
         }
-=======
-  const PROJECT_REPOSITORY_TOKEN = getRepositoryToken(Project)
-  const PROJECTSHARE_REPOSITORY_TOKEN = getRepositoryToken(ProjectShare)
-  beforeEach(async () => {
-    const module: TestingModule = await Test.createTestingModule({
-      providers: [
-        AnalyticsService,
-        ProjectService,
-        {
-          provide: PROJECT_REPOSITORY_TOKEN,
-          useValue: { create: jest.fn(), save: jest.fn(), findOne: jest.fn() },
-        },
-        {
-          provide: PROJECTSHARE_REPOSITORY_TOKEN,
-          useValue: { create: jest.fn(), save: jest.fn(), findOne: jest.fn() },
-        },
->>>>>>> f32f18b9
       ],
     }).compile()
     projectsRepository = module.get<Repository<Project>>(
@@ -69,7 +44,6 @@
   describe('root', () => {
     it('should be defined', () => {
       expect(service).toBeDefined()
-<<<<<<< HEAD
     }),
     it('should be defined with projectsRepository', () => {
       expect(projectsRepository).toBeDefined()
@@ -123,8 +97,6 @@
     }),
     it('should be defined with validateTimebucket()', () => {
       expect(service.validateTimebucket).toBeDefined()
-=======
->>>>>>> f32f18b9
     })
   })
 })