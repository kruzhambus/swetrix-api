--- conflicted
+++ resolved
@@ -8,11 +8,6 @@
 
 describe('AnalyticsService', () => {
   let service: AnalyticsService
-<<<<<<< HEAD
-=======
-  let projectsRepository: Repository<Project>
-  let projectShareRepository: Repository<ProjectShare>
->>>>>>> 31f0a1cb
 
   const PROJECT_REPOSITORY_TOKEN = getRepositoryToken(Project)
   const PROJECT_SHARE_REPOSITORY_TOKEN = getRepositoryToken(ProjectShare)
