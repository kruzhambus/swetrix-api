const getCustomLabel = (dates: Date[], t: Function): string => {
  if (dates) {
    const from = dates[0].toLocaleDateString()
    const to = dates[1].toLocaleDateString()

    if (from === to) {
      return from
    }

    return `${from} - ${to}`
  }

  return t('project.custom')
}

export const FORECAST_MAX_MAPPING: {
  [key: string]: number
} = {
  hour: 72,
  day: 21,
  week: 21,
  month: 12,
}

export const tbPeriodPairs = (t: Function, tbs?: string[] | null, dates?: Date[]): {
  label: string
  period: string
  tbs: string[]
  countDays?: number
  dropdownLabel?: string
  isCustomDate?: boolean
}[] => [{
  label: t('project.today'),
  period: 'today',
  tbs: ['hour'],
}, {
  label: t('project.yesterday'),
  period: 'yesterday',
  tbs: ['hour'],
}, {
  label: t('project.last24h'),
  period: '1d',
  countDays: 1,
  tbs: ['hour'],
}, {
  label: t('project.lastXDays', { amount: 7 }),
  period: '7d',
  tbs: ['hour', 'day'],
  countDays: 7,
}, {
  label: t('project.lastXWeeks', { amount: 4 }),
  period: '4w',
  tbs: ['day', 'week'],
  countDays: 28,
}, {
  label: t('project.lastXMonths', { amount: 3 }),
  period: '3M',
  tbs: ['week', 'month'],
  countDays: 90,
}, {
  label: t('project.lastXMonths', { amount: 12 }),
  period: '12M',
  tbs: ['week', 'month'],
  countDays: 365,
}, {
  label: t('project.lastXMonths', { amount: 24 }),
  period: '24M',
  tbs: ['month'],
}, {
  label: dates ? getCustomLabel(dates, t) : t('project.custom'),
  dropdownLabel: t('project.custom'),
  isCustomDate: true,
  period: 'custom',
  tbs: tbs || ['custom'],
}, {
  label: t('project.compare'),
  period: 'compare',
  tbs: tbs || ['custom'],
}]

export const filtersPeriodPairs = ['1d', '7d', '4w', '3M', '12M', 'custom', 'compare']

export const tbPeriodPairsCompare = (t: Function, dates?: Date[]): {
  label: string
  period: string
}[] => [{
  label: t('project.previousPeriod'),
  period: 'previous',
}, {
  label: dates ? getCustomLabel(dates, t) : t('project.custom'),
  period: 'custom',
}, {
  label: t('project.disableCompare'),
  period: 'disable',
}]

export const PERIOD_PAIRS_COMPARE: {
  COMPARE: string
  PREVIOS: string
  CUSTOM: string
  DISABLE: string
} = {
  COMPARE: 'compare',
  PREVIOS: 'previous',
  CUSTOM: 'custom',
  DISABLE: 'disable',
}

interface IStringObject {
  [key: string]: string
}

// the order of panels in the project view
export const TRAFFIC_PANELS_ORDER: string[] = ['cc', 'pg', 'lc', 'br', 'os', 'dv', 'ref', 'so', 'me', 'ca']
export const PERFORMANCE_PANELS_ORDER: string[] = ['cc', 'pg', 'br', 'dv']

// the maximum amount of months user can go back when picking a date in flat picker (project view)
export const MAX_MONTHS_IN_PAST: number = 24

export const timeBucketToDays: {
  lt: number
  tb: string[]
}[] = [
  { lt: 1, tb: ['hour'] }, // 1 days
  { lt: 7, tb: ['hour', 'day'] }, // 7 days
  { lt: 28, tb: ['day', 'week'] }, // 4 weeks
  { lt: 366, tb: ['week', 'month'] }, // 12 months
  { lt: 732, tb: ['month'] }, // 24 months
]

export const tbsFormatMapper: IStringObject = {
  hour: '%I %p',
  day: '%d %b',
  week: '%d %b',
  month: '%b %Y',
}

export const tbsFormatMapperTooltip: IStringObject = {
  hour: '%d %b %I %p',
  day: '%d %b',
  week: '%d %b',
  month: '%b %Y',
}

export const tbsFormatMapperTooltip24h: IStringObject = {
  hour: '%d %b %H:%M',
  day: '%d %b',
  week: '%d %b',
  month: '%b %Y',
}

export const tbsFormatMapper24h: IStringObject = {
  hour: '%H:%M',
  day: '%d %b',
  week: '%d %b',
  month: '%b %Y',
}

export const TimeFormat: IStringObject = {
  '12-hour': '12-hour',
  '24-hour': '24-hour',
}

export const FREE_TIER_KEY: string = 'free'

export const PADDLE_JS_URL = 'https://cdn.paddle.com/paddle/paddle.js'
export const PADDLE_VENDOR_ID = 139393

// a dedicated variable is needed for paid tier checking
export const WEEKLY_REPORT_FREQUENCY: string = 'weekly'
export const reportFrequencies: string[] = [WEEKLY_REPORT_FREQUENCY, 'monthly', 'quarterly', 'never']

export const reportFrequencyForEmailsOptions: {
  value: string
  label: string
}[] = [
  { value: 'quarterly', label: 'Quarterly' },
  { value: 'monthly', label: 'Monthly' },
  { value: 'weekly', label: 'Weekly' },
  { value: 'never', label: 'Never' },
]

export const GDPR_EXPORT_TIMEFRAME: number = 14 // days

export const SHOW_BANNER_AT_PERC: number = 85 // show banner when 85% of events in tier are used

export const TITLE_SUFFIX: string = '| Swetrix'

export const LS_THEME_SETTING: string = 'colour-theme'
export const LS_VIEW_PREFS_SETTING: string = 'proj-view-preferences'
export const LS_CAPTCHA_VIEW_PREFS_SETTING: string = 'captcha-view-preferences'

export const DEFAULT_TIMEZONE: string = 'Etc/GMT'

export const DONATE_URL: string = 'https://ko-fi.com/andriir'
export const FIREFOX_ADDON_URL: string = 'https://addons.mozilla.org/en-US/firefox/addon/swetrix/'
export const CHROME_EXTENSION_URL: string = 'https://chrome.google.com/webstore/detail/swetrix/glbeclfdldjldjonfnpnembfkhphmeld'
export const HAVE_I_BEEN_PWNED_URL: string = 'https://haveibeenpwned.com/passwords'
export const LINKEDIN_URL: string = 'https://www.linkedin.com/company/swetrix/'
export const GITHUB_URL: string = 'https://github.com/Swetrix'
export const TWITTER_URL: string = 'https://twitter.com/intent/user?screen_name=swetrix'
export const TWITTER_USERNAME: string = '@swetrix'
export const DISCORD_URL: string = 'https://discord.gg/tVxGxU3s4B'
export const STATUSPAGE_URL: string = 'https://stats.uptimerobot.com/33rvmiXXEz'
export const BLOG_URL: string = 'https://blog.swetrix.com'
export const UTM_GENERATOR_URL: string = 'https://url.swetrix.com'
export const LIVE_DEMO_URL: string = '/projects/STEzHcB1rALV'
export const MARKETPLACE_URL: string = 'https://marketplace.swetrix.com'
export const DOCS_URL: string = 'https://docs.swetrix.com'
export const CAPTCHA_URL: string = 'https://captcha.swetrix.com'
export const DOCS_CAPTCHA_URL: string = `${DOCS_URL}/captcha/introduction`
export const CDN_URL: string | undefined = process.env.REACT_APP_CDN_URL

// Swetrix vs ...
export const SWETRIX_VS_GOOGLE: string = 'https://blog.swetrix.com/post/vs-google-analytics/'
export const SWETRIX_VS_CLOUDFLARE: string = 'https://blog.swetrix.com/post/vs-cloudflare-analytics/'
export const SWETRIX_VS_SIMPLE_ANALYTICS: string = 'https://blog.swetrix.com/post/vs-simple-analytics/'

export const isDevelopment: boolean = !process.env.NODE_ENV || process.env.NODE_ENV === 'development'

export const SUPPORTED_THEMES: string[] = ['light', 'dark']

export const CONTACT_EMAIL: string = 'contact@swetrix.com'
export const SECURITY_EMAIL: string = 'security@swetrix.com'

export const isSelfhosted: boolean = Boolean(process.env.REACT_APP_SELFHOSTED)

export const LIVE_VISITORS_UPDATE_INTERVAL: number = 40000
export const GENERAL_STATS_UPDATE_INTERVAL: number = 60000

// Functions
export const getProjectCacheKey = (period: string, timeBucket: string): string => `${period}${timeBucket}`
export const getProjectCaptchaCacheKey = (period: string, timeBucket: string): string => `${period}${timeBucket}captcha`
export const getProjectForcastCacheKey = (period: string, timeBucket: string, periodToForecast: string): string => `${period}${timeBucket}${periodToForecast}forecast`
export const getProjectCacheCustomKey = (from: string, to: string, timeBucket: string): string => `${from}-${to}-${timeBucket}`
export const getUserFlowCacheKey = (pid: string, period: string): string => `${pid}${period}userflow`

// Cookies
export const GDPR_REQUEST: string = 'gdpr_request'
export const CONFIRMATION_TIMEOUT: string = 'confirmation_timeout'
export const LOW_EVENTS_WARNING: string = 'low_events_warning'
export const TOKEN: string = 'access_token'
export const REFRESH_TOKEN: string = 'refresh_token'

// LocalStorage
export const PAGE_FORCE_REFRESHED = 'page-force-refreshed'
<<<<<<< HEAD
export const PROJECTS_PROTECTED_PASSWORD: string = 'projects_protected_password'
=======
export const IS_ACTIVE_COMPARE = 'is-active-compare'
>>>>>>> 0d6fc86f

// List of languages with translations available
export const whitelist: string[] = ['en', 'uk', 'pl', 'de', 'sv', 'el', 'ru', 'hi', 'zh']
export const defaultLanguage: string = 'en'
export const languages: IStringObject = {
  en: 'English',
  uk: 'Українська',
  pl: 'Polski',
  de: 'Deutsch',
  sv: 'Svenska',
  el: 'Ελληνικά',
  ru: 'Русский',
  hi: 'हिन्दी',
  zh: '中文简体',
}

export const languageFlag: IStringObject = {
  en: 'GB',
  uk: 'UA',
  pl: 'PL',
  de: 'DE',
  sv: 'SE',
  el: 'GR',
  ru: 'RU',
  hi: 'IN',
  zh: 'CN',
}

export const paddleLanguageMapping: IStringObject = {
  zh: 'zh-Hans',
  uk: 'ru',
  el: 'en',
}

// dashboard && projects

export const roles: string[] = ['admin', 'viewer']

export const roleViewer: {
  name: string
  role: string
  description: string
} = {
  name: 'Viewer',
  role: 'viewer',
  description: 'Can view the project',
}

export const roleAdmin: {
  name: string
  role: string
  description: string
} = {
  name: 'Admin',
  role: 'admin',
  description: 'Can manage the project',
}

export const tabForOwnedProject: string = 'owned'
export const tabForSharedProject: string = 'shared'
export const tabForCaptchaProject: string = 'captcha'

interface IDashboardTabs {
  name: string
  label: string
}

export const tabsForDashboard: IDashboardTabs[] = [
  {
    name: tabForOwnedProject,
    label: 'profileSettings.owned',
  },
  {
    name: tabForSharedProject,
    label: 'profileSettings.shared',
  },
  {
    name: tabForCaptchaProject,
    label: 'profileSettings.captcha',
  },
]

const SELFHOSTED_PROJECT_TABS: IStringObject = {
  traffic: 'traffic',
  performance: 'performance',
}

const PRODUCTION_PROJECT_TABS: IStringObject = {
  traffic: 'traffic',
  performance: 'performance',
  alerts: 'alerts',
}

export const PROJECT_TABS = isSelfhosted ? SELFHOSTED_PROJECT_TABS : PRODUCTION_PROJECT_TABS

export const DASHBOARD_TABS: IStringObject = {
  owned: 'owned',
  shared: 'shared',
  captcha: 'captcha',
}

export const QUERY_METRIC: IStringObject = {
  PAGE_VIEWS: 'page_views',
  UNIQUE_PAGE_VIEWS: 'unique_page_views',
  ONLINE_USERS: 'online_users',
}

export const QUERY_CONDITION: IStringObject = {
  GREATER_THAN: 'greater_than',
  GREATER_EQUAL_THAN: 'greater_equal_than',
  LESS_THAN: 'less_than',
  LESS_EQUAL_THAN: 'less_equal_than',
}

export const QUERY_TIME: IStringObject = {
  LAST_15_MINUTES: 'last_15_minutes',
  LAST_30_MINUTES: 'last_30_minutes',
  LAST_1_HOUR: 'last_1_hour',
  LAST_4_HOURS: 'last_4_hours',
  LAST_24_HOURS: 'last_24_hours',
  LAST_48_HOURS: 'last_48_hours',
}

export const INVITATION_EXPIRES_IN: number = 48 // hours
export const ENTRIES_PER_PAGE_DASHBOARD: number = 10

export const THEME_TYPE: IStringObject = {
  classic: 'classic',
  christmas: 'christmas',
}

export const DEFAULT_ALERTS_TAKE: number = 100

// TODO: Eventually this should be fetched from the API, e.g. GET /config route
export const PLAN_LIMITS: {
  [key: string]: {
    monthlyUsageLimit: number
    maxProjects: number
    maxAlerts: number
    legacy: boolean
    priceMonthly: number
    priceYearly: number
  }
} = {
  free: {
    priceMonthly: 0,
    priceYearly: 0,
    monthlyUsageLimit: 5000,
    maxProjects: 10,
    maxAlerts: 1,
    legacy: true,
  },
  trial: {
    monthlyUsageLimit: 100000,
    maxProjects: 20,
    maxAlerts: 20,
    legacy: false,
    priceMonthly: 0,
    priceYearly: 0,
  },
  hobby: {
    monthlyUsageLimit: 10000,
    maxProjects: 20,
    maxAlerts: 10,
    legacy: false,
    priceMonthly: 5,
    priceYearly: 50,
  },
  freelancer: {
    monthlyUsageLimit: 100000,
    maxProjects: 20,
    maxAlerts: 20,
    legacy: false,
    priceMonthly: 15,
    priceYearly: 150,
  },
  startup: {
    monthlyUsageLimit: 1000000,
    maxProjects: 30,
    maxAlerts: 50,
    legacy: false,
    priceMonthly: 59,
    priceYearly: 590,
  },
  enterprise: {
    monthlyUsageLimit: 5000000,
    maxProjects: 50,
    maxAlerts: 100,
    legacy: false,
    priceMonthly: 110,
    priceYearly: 1100,
  },
}

export const TRIAL_DAYS: number = 14

export const chartTypes = Object.freeze({
  line: 'line',
  bar: 'bar',
})

export const SSO_ACTIONS = Object.freeze({
  LINK: 'link',
  AUTH: 'auth',
})

export const SSO_PROVIDERS = Object.freeze({
  GOOGLE: 'google',
  GITHUB: 'github',
})<|MERGE_RESOLUTION|>--- conflicted
+++ resolved
@@ -244,11 +244,11 @@
 
 // LocalStorage
 export const PAGE_FORCE_REFRESHED = 'page-force-refreshed'
-<<<<<<< HEAD
+
 export const PROJECTS_PROTECTED_PASSWORD: string = 'projects_protected_password'
-=======
+
 export const IS_ACTIVE_COMPARE = 'is-active-compare'
->>>>>>> 0d6fc86f
+
 
 // List of languages with translations available
 export const whitelist: string[] = ['en', 'uk', 'pl', 'de', 'sv', 'el', 'ru', 'hi', 'zh']
