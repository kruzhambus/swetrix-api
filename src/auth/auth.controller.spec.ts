import { Test, TestingModule } from '@nestjs/testing'
<<<<<<< HEAD
import { getRepositoryToken } from '@nestjs/typeorm'
import { AuthController } from './auth.controller'
import { UserService } from '../user/user.service'
import { AuthService } from './auth.service'
import { MailerService } from '../mailer/mailer.service'
import { ActionTokensService } from '../action-tokens/action-tokens.service'
import { ProjectService } from '../project/project.service'
import { AppLoggerService } from '../logger/logger.service'
import { User } from '../user/entities/user.entity'
import { Repository } from 'typeorm'
import { ActionToken } from '../action-tokens/action-token.entity'
import { Project } from '../project/entity/project.entity'
import { ProjectShare } from '../project/entity/project-share.entity'
=======
import { ActionTokensService } from 'src/action-tokens/action-tokens.service'
import { AppLoggerService } from 'src/logger/logger.service'
import { MailerService } from 'src/mailer/mailer.service'
import { ProjectService } from 'src/project/project.service'
import { UserService } from 'src/user/user.service'
import { AuthController } from './auth.controller'
import { AuthService } from './auth.service'
import { ProjectShare } from 'src/project/entity/project-share.entity'
import { getRepositoryToken } from '@nestjs/typeorm'
import { User } from 'src/user/entities/user.entity'
import { ActionToken } from 'src/action-tokens/action-token.entity'
import { Project } from 'src/project/entity/project.entity'
import { Repository } from 'typeorm'
>>>>>>> f32f18b9

describe('AuthController', () => {
  let controller: AuthController
  let userRepository: Repository<User>
<<<<<<< HEAD
  let actionTokenRepository: Repository<ActionToken>
  let projectsRepository: Repository<Project>
  let projectShareRepository: Repository<ProjectShare>

  const USER_REPOSITORY_TOKEN = getRepositoryToken(User)
  const ACTION_TOKEN_REPOSITORY_TOKEN = getRepositoryToken(ActionToken)
  const PROJECT_REPOSITORY_TOKEN = getRepositoryToken(Project)
  const PROJECT_SHARE_REPOSITORY_TOKEN = getRepositoryToken(ProjectShare)

  beforeEach(async () => {
    const module: TestingModule = await Test.createTestingModule({
      controllers: [AuthController],
      providers: [ 
        AuthService, 
=======
  let actionTokensRepository: Repository<ActionToken>
  let projectsRepository: Repository<Project>
  let projectShareRepository: Repository<ProjectShare>
  const USER_REPOSITORY_TOKEN = getRepositoryToken(User)
  const ACRIONTOKENS_REPOSITORY_TOKEN = getRepositoryToken(ActionToken)
  const PROJECT_REPOSITORY_TOKEN = getRepositoryToken(Project)
  const PROJECTSHARE_REPOSITORY_TOKEN = getRepositoryToken(ProjectShare)
  beforeEach(async () => {
    const module: TestingModule = await Test.createTestingModule({
      controllers: [AuthController],
      providers: [
        AuthService,
>>>>>>> f32f18b9
        UserService,
        {
          provide: USER_REPOSITORY_TOKEN,
          useValue: { create: jest.fn(), save: jest.fn(), findOne: jest.fn() },
        },
<<<<<<< HEAD
        MailerService, 
        ActionTokensService, 
        {
          provide: ACTION_TOKEN_REPOSITORY_TOKEN,
          useValue: { delete: jest.fn(), save: jest.fn(), findOneOrFail: jest.fn() },
        },
        ProjectService, 
        {
          provide: PROJECT_REPOSITORY_TOKEN,
          useValue: { count: jest.fn(), save: jest.fn(), update: jest.fn(), delete: jest.fn(), findOne: jest.fn(), find: jest.fn() },
        },
        ProjectService,
        {
          provide: PROJECT_SHARE_REPOSITORY_TOKEN,
          useValue: { count: jest.fn(), save: jest.fn(), update: jest.fn(), delete: jest.fn(), findOne: jest.fn(), find: jest.fn() },
        },
        AppLoggerService
      ],
    }).compile()

    projectShareRepository = module.get<Repository<ProjectShare>>(PROJECT_SHARE_REPOSITORY_TOKEN)
    projectsRepository = module.get<Repository<Project>>(PROJECT_REPOSITORY_TOKEN)
    actionTokenRepository = module.get<Repository<ActionToken>>(ACTION_TOKEN_REPOSITORY_TOKEN)
=======
        MailerService,
        ActionTokensService,
        {
          provide: ACRIONTOKENS_REPOSITORY_TOKEN,
          useValue: { create: jest.fn(), save: jest.fn(), findOne: jest.fn() },
        },
        ProjectService,
        {
          provide: PROJECT_REPOSITORY_TOKEN,
          useValue: { create: jest.fn(), save: jest.fn(), findOne: jest.fn() },
        },
        {
          provide: PROJECTSHARE_REPOSITORY_TOKEN,
          useValue: { create: jest.fn(), save: jest.fn(), findOne: jest.fn() },
        },
        AppLoggerService,
      ],
    }).compile()
    projectsRepository = module.get<Repository<Project>>(
      PROJECT_REPOSITORY_TOKEN,
    )
    projectShareRepository = module.get<Repository<ProjectShare>>(
      PROJECTSHARE_REPOSITORY_TOKEN,
    )
    actionTokensRepository = module.get<Repository<ActionToken>>(
      ACRIONTOKENS_REPOSITORY_TOKEN,
    )
>>>>>>> f32f18b9
    userRepository = module.get<Repository<User>>(USER_REPOSITORY_TOKEN)
    controller = module.get<AuthController>(AuthController)
  })

  describe('root', () => {
<<<<<<< HEAD
    it('should be defined with controller', () => {
      expect(controller).toBeDefined()
    }),
    it('should be defined with userRepository', () => {
      expect(userRepository).toBeDefined()
    }),
    it('should be defined with actionTokenRepository', () => {
      expect(actionTokenRepository).toBeDefined()
    }),
    it('should be defined with projectsRepository', () => {
      expect(projectsRepository).toBeDefined()
    }),
    it('should be defined with projectShareRepository', () => {
      expect(projectShareRepository).toBeDefined()
    })
  }),
  describe('auth.controller definding', () => {
    it('should be defined with changeEmail()', () => {
      expect(controller.changeEmail).toBeDefined()
    }),
    it('should be defined with loginUser()', () => {
      expect(controller.loginUser).toBeDefined()
    }),
    it('should be defined with me()', () => {
      expect(controller.me).toBeDefined()
    }),
    it('should be defined with register()', () => {
      expect(controller.register).toBeDefined()
    }),
    it('should be defined with requestReset()', () => {
      expect(controller.requestReset).toBeDefined()
    }),
    it('should be defined with reset()', () => {
      expect(controller.reset).toBeDefined()
    }),
    it('should be defined with verify()', () => {
      expect(controller.verify).toBeDefined()
=======
    it('should be defined', () => {
      expect(controller).toBeDefined()
>>>>>>> f32f18b9
    })
  })
})<|MERGE_RESOLUTION|>--- conflicted
+++ resolved
@@ -1,5 +1,3 @@
-import { Test, TestingModule } from '@nestjs/testing'
-<<<<<<< HEAD
 import { getRepositoryToken } from '@nestjs/typeorm'
 import { AuthController } from './auth.controller'
 import { UserService } from '../user/user.service'
@@ -13,26 +11,10 @@
 import { ActionToken } from '../action-tokens/action-token.entity'
 import { Project } from '../project/entity/project.entity'
 import { ProjectShare } from '../project/entity/project-share.entity'
-=======
-import { ActionTokensService } from 'src/action-tokens/action-tokens.service'
-import { AppLoggerService } from 'src/logger/logger.service'
-import { MailerService } from 'src/mailer/mailer.service'
-import { ProjectService } from 'src/project/project.service'
-import { UserService } from 'src/user/user.service'
-import { AuthController } from './auth.controller'
-import { AuthService } from './auth.service'
-import { ProjectShare } from 'src/project/entity/project-share.entity'
-import { getRepositoryToken } from '@nestjs/typeorm'
-import { User } from 'src/user/entities/user.entity'
-import { ActionToken } from 'src/action-tokens/action-token.entity'
-import { Project } from 'src/project/entity/project.entity'
-import { Repository } from 'typeorm'
->>>>>>> f32f18b9
 
 describe('AuthController', () => {
   let controller: AuthController
   let userRepository: Repository<User>
-<<<<<<< HEAD
   let actionTokenRepository: Repository<ActionToken>
   let projectsRepository: Repository<Project>
   let projectShareRepository: Repository<ProjectShare>
@@ -47,26 +29,11 @@
       controllers: [AuthController],
       providers: [ 
         AuthService, 
-=======
-  let actionTokensRepository: Repository<ActionToken>
-  let projectsRepository: Repository<Project>
-  let projectShareRepository: Repository<ProjectShare>
-  const USER_REPOSITORY_TOKEN = getRepositoryToken(User)
-  const ACRIONTOKENS_REPOSITORY_TOKEN = getRepositoryToken(ActionToken)
-  const PROJECT_REPOSITORY_TOKEN = getRepositoryToken(Project)
-  const PROJECTSHARE_REPOSITORY_TOKEN = getRepositoryToken(ProjectShare)
-  beforeEach(async () => {
-    const module: TestingModule = await Test.createTestingModule({
-      controllers: [AuthController],
-      providers: [
-        AuthService,
->>>>>>> f32f18b9
         UserService,
         {
           provide: USER_REPOSITORY_TOKEN,
           useValue: { create: jest.fn(), save: jest.fn(), findOne: jest.fn() },
         },
-<<<<<<< HEAD
         MailerService, 
         ActionTokensService, 
         {
@@ -90,41 +57,11 @@
     projectShareRepository = module.get<Repository<ProjectShare>>(PROJECT_SHARE_REPOSITORY_TOKEN)
     projectsRepository = module.get<Repository<Project>>(PROJECT_REPOSITORY_TOKEN)
     actionTokenRepository = module.get<Repository<ActionToken>>(ACTION_TOKEN_REPOSITORY_TOKEN)
-=======
-        MailerService,
-        ActionTokensService,
-        {
-          provide: ACRIONTOKENS_REPOSITORY_TOKEN,
-          useValue: { create: jest.fn(), save: jest.fn(), findOne: jest.fn() },
-        },
-        ProjectService,
-        {
-          provide: PROJECT_REPOSITORY_TOKEN,
-          useValue: { create: jest.fn(), save: jest.fn(), findOne: jest.fn() },
-        },
-        {
-          provide: PROJECTSHARE_REPOSITORY_TOKEN,
-          useValue: { create: jest.fn(), save: jest.fn(), findOne: jest.fn() },
-        },
-        AppLoggerService,
-      ],
-    }).compile()
-    projectsRepository = module.get<Repository<Project>>(
-      PROJECT_REPOSITORY_TOKEN,
-    )
-    projectShareRepository = module.get<Repository<ProjectShare>>(
-      PROJECTSHARE_REPOSITORY_TOKEN,
-    )
-    actionTokensRepository = module.get<Repository<ActionToken>>(
-      ACRIONTOKENS_REPOSITORY_TOKEN,
-    )
->>>>>>> f32f18b9
     userRepository = module.get<Repository<User>>(USER_REPOSITORY_TOKEN)
     controller = module.get<AuthController>(AuthController)
   })
 
   describe('root', () => {
-<<<<<<< HEAD
     it('should be defined with controller', () => {
       expect(controller).toBeDefined()
     }),
@@ -162,10 +99,6 @@
     }),
     it('should be defined with verify()', () => {
       expect(controller.verify).toBeDefined()
-=======
-    it('should be defined', () => {
-      expect(controller).toBeDefined()
->>>>>>> f32f18b9
     })
   })
 })