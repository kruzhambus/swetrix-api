--- conflicted
+++ resolved
@@ -1,15 +1,9 @@
 import { Test, TestingModule } from '@nestjs/testing'
 import { getRepositoryToken } from '@nestjs/typeorm'
-<<<<<<< HEAD
 import { AppLoggerService } from 'src/logger/logger.service'
 import { User } from 'src/user/entities/user.entity'
 import { UserService } from 'src/user/user.service'
 import { Util } from 'src/Util/Util'
-=======
-import { AppLoggerService } from '../logger/logger.service'
-import { User } from '../user/entities/user.entity'
-import { UserService } from '../user/user.service'
->>>>>>> 31f0a1cb
 import { Repository } from 'typeorm'
 import { AuthService } from './auth.service'
 import * as bcrypt from 'bcrypt'
