/* eslint-disable implicit-arrow-linebreak */
import axios, { AxiosResponse } from 'axios'
import createAuthRefreshInterceptor from 'axios-auth-refresh'
import { store } from 'redux/store'
import Debug from 'debug'
import _map from 'lodash/map'
import _isEmpty from 'lodash/isEmpty'
import _isArray from 'lodash/isArray'

import { authActions } from 'redux/reducers/auth'
import sagaActions from 'redux/sagas/actions'
import { getAccessToken, removeAccessToken, setAccessToken } from 'utils/accessToken'
import { getRefreshToken, removeRefreshToken } from 'utils/refreshToken'
import { DEFAULT_ALERTS_TAKE, isSelfhosted } from 'redux/constants'
import { IUser } from 'redux/models/IUser'
import { IAuth } from 'redux/models/IAuth'
import { IProject, IOverall, IProjectNames } from 'redux/models/IProject'
import { IAlerts } from 'redux/models/IAlerts'
import { ISharedProject } from 'redux/models/ISharedProject'
import { ISubscribers } from 'redux/models/ISubscribers'

const debug = Debug('swetrix:api')
// @ts-ignore
const baseURL = isSelfhosted ? window.env.API_URL : (process.env.REACT_APP_API_URL as string)

const api = axios.create({
  baseURL,
})

// Function that will be called to refresh authorization
const refreshAuthLogic = (failedRequest: { response: AxiosResponse }) =>
  axios
    .post(`${baseURL}v1/auth/refresh-token`, null, {
      headers: {
        Authorization: `Bearer ${getRefreshToken()}`,
      },
    })
    .then((tokenRefreshResponse) => {
      const { accessToken } = tokenRefreshResponse.data
      setAccessToken(accessToken)
      // eslint-disable-next-line
      failedRequest.response.config.headers.Authorization = `Bearer ${accessToken}`
      return Promise.resolve()
    })
    .catch((error) => {
      store.dispatch(authActions.logout())
      store.dispatch(sagaActions.logout(true))
      return Promise.reject(error)
    })

// Instantiate the interceptor
createAuthRefreshInterceptor(api, refreshAuthLogic, {
  statusCodes: [401, 403],
})

api.interceptors.request.use(
  (config) => {
    const token = getAccessToken()
    if (token) {
      // eslint-disable-next-line no-param-reassign
      config.headers.Authorization = `Bearer ${token}`
    }
    return config
  },
  (error) => {
    return Promise.reject(error)
  },
)

export const authMe = () =>
  api
    .get('user/me')
    .then((response): IUser => response.data)
    .catch((error) => {
      debug('%s', error)
      throw _isEmpty(error.response.data?.message)
        ? error.response.data
        : error.response.data.message
    })

export const logoutApi = (refreshToken: string | null) =>
  axios
    .post(`${baseURL}v1/auth/logout`, null, {
      headers: {
        Authorization: `Bearer ${refreshToken}`,
      },
    })
    .then((response): {} => {
      removeAccessToken()
      removeRefreshToken()
      return response.data
    })
    .catch((error) => {
      debug('%s', error)
      throw _isEmpty(error.response.data?.message)
        ? error.response.data
        : error.response.data.message
    })

export const refreshToken = () =>
  api
    .post('v1/auth/refresh-token')
    .then((response): {
      access_token: string
      refreshToken: string
    } => response.data)
    .catch((error) => {
      debug('%s', error)
      throw _isEmpty(error.response.data?.message)
        ? error.response.data
        : error.response.data.message
    })

export const login = (credentials: {
  email: string
  password: string
}) =>
  api
    .post('v1/auth/login', credentials)
    .then((response): IAuth => response.data)
    .catch((error) => {
      debug('%s', error)
      throw _isEmpty(error.response.data?.message)
        ? error.response.data
        : error.response.data.message
    })

export const signup = (data: {
  email: string,
  password: string
  repeat: string
}) =>
  api
    .post('v1/auth/register', data)
    .then((response): IAuth => response.data)
    .catch((error) => {
      const errorsArray = error.response.data.message
      if (_isArray(errorsArray)) {
        throw errorsArray
      }
      throw new Error(errorsArray)
    })

export const deleteUser = () =>
  api
    .delete('/user')
    .then((response): {} => response.data)
    .catch((error) => {
      throw new Error(JSON.stringify(error.response.data))
    })

export const changeUserDetails = (data: IUser) =>
  api
    .put('/user', data)
    .then((response): IUser => response.data)
    .catch((error) => {
      const errorsArray = error.response.data.message
      if (_isArray(errorsArray)) {
        throw errorsArray
      }
      throw new Error(errorsArray)
    })

export const forgotPassword = (email: {
  email: string
}) =>
  api
    .post('v1/auth/reset-password', email)
    .then((response) => response.data)
    .catch((error) => {
      debug('%s', error)
      throw _isEmpty(error.response.data?.message)
        ? error.response.data
        : error.response.data.message
    })

export const confirmEmail = () =>
  api
    .post('/user/confirm_email')
    .then((response) => response.data)
    .catch((error) => {
      debug('%s', error)
      throw _isEmpty(error.response.data?.message)
        ? error.response.data
        : error.response.data.message
    })

export const exportUserData = () =>
  api
    .get('/user/export')
    .then((response) => response.data)
    .catch((error) => {
      debug('%s', error)
      throw _isEmpty(error.response.data?.message)
        ? error.response.data
        : error.response.data.message
    })

export const createNewPassword = (id: string, password: string) =>
  api
    .post(`v1/auth/reset-password/confirm/${id}`, { newPassword: password })
    .then((response) => response.data)
    .catch((error) => {
      const errorsArray = error.response.data.message
      if (_isArray(errorsArray)) {
        throw errorsArray
      }
      throw new Error(errorsArray)
    })

export const verifyEmail = ({ id }: { id: string }) =>
  api
    .get(`v1/auth/verify-email/${id}`)
    .then((response) => response.data)
    .catch((error) => {
      debug('%s', error)
      throw _isEmpty(error.response.data?.message)
        ? error.response.data
        : error.response.data.message
    })

export const verifyShare = ({ path, id }: { path: string, id: string }) =>
  api
    .get(`/project/${path}/${id}`)
    .then((response) => response.data)
    .catch((error) => {
      debug('%s', error)
      throw _isEmpty(error.response.data?.message)
        ? error.response.data
        : error.response.data.message
    })

export const getProjects = (take: number = 0, skip: number = 0, isCaptcha: boolean = false) =>
  api
    .get(`/project?take=${take}&skip=${skip}&isCaptcha=${isCaptcha}`)
    .then((response): {
      results: IProject[]
      total: number
      page_total: number
      totalMonthlyEvents: number
    } => response.data)
    .catch((error) => {
      debug('%s', error)
      throw _isEmpty(error.response.data?.message)
        ? error.response.data
        : error.response.data.message
    })

export const getSharedProjects = (take: number = 0, skip: number = 0) =>
  api
    .get(`/project/shared?take=${take}&skip=${skip}`)
    .then((response): {
      results: ISharedProject[]
      total: number
      page_total: number
    } => response.data)
    .catch((error) => {
      debug('%s', error)
      throw _isEmpty(error.response.data?.message)
        ? error.response.data
        : error.response.data.message
    })

export const getProject = (pid: string, isCaptcha: boolean = false) =>
  api
    .get(`/project/${pid}?isCaptcha=${isCaptcha}`)
    .then((response): IProject => response.data)
    .catch((error) => {
      debug('%s', error)
      throw _isEmpty(error.response.data?.message)
        ? error.response.data
        : error.response.data.message
    })

export const createProject = (data: {
  id: string
  name: string
  isCaptcha?: boolean
}) =>
  api
    .post('/project', data)
    .then((response): IProject => response.data)
    .catch((error) => {
      debug('%s', error)
      throw _isEmpty(error.response.data?.message)
        ? error.response.data
        : error.response.data.message
    })

export const updateProject = (id: string, data: Partial<IProject>) =>
  api
    .put(`/project/${id}`, data)
    .then((response): IProject => response.data)
    .catch((error) => {
      debug('%s', error)
      throw _isEmpty(error.response.data?.message)
        ? error.response.data
        : error.response.data.message
    })

export const deleteProject = (id: string) =>
  api
    .delete(`/project/${id}`)
    .then((response) => response.data)
    .catch((error) => {
      debug('%s', error)
      throw _isEmpty(error.response.data?.message)
        ? error.response.data
        : error.response.data.message
    })

export const deleteCaptchaProject = (id: string) =>
  api
    .delete(`project/captcha/${id}`)
    .then((response) => response.data)
    .catch((error) => {
      debug('%s', error)
      throw _isEmpty(error.response.data?.message)
        ? error.response.data
        : error.response.data.message
    })

export const resetProject = (id: string) =>
  api
    .delete(`/project/reset/${id}`)
    .then((response) => response.data)
    .catch((error) => {
      debug('%s', error)
      throw _isEmpty(error.response.data?.message)
        ? error.response.data
        : error.response.data.message
    })

export const resetCaptchaProject = (id: string) =>
  api
    .delete(`project/captcha/reset/${id}`)
    .then((response) => response.data)
    .catch((error) => {
      debug('%s', error)
      throw _isEmpty(error.response.data?.message)
        ? error.response.data
        : error.response.data.message
    })

export const getProjectData = (
  pid: string,
  tb: string = 'hour',
  period: string = '3d',
  filters: string[] = [],
  from: string = '',
  to: string = '',
  timezone: string = '',
) =>
  api
    .get(
      `log?pid=${pid}&timeBucket=${tb}&period=${period}&filters=${JSON.stringify(filters)}&from=${from}&to=${to}&timezone=${timezone}`,
    )
    .then((response) => response.data)
    .catch((error) => {
      debug('%s', error)
      throw _isEmpty(error.response.data?.message)
        ? error.response.data
        : error.response.data.message
    })

export const getPerfData = (
  pid: string,
  tb: string = 'hour',
  period: string = '3d',
  filters: string[] = [],
  from: string = '',
  to: string = '',
  timezone: string = '',
) =>
  api
    .get(
      `log/performance?pid=${pid}&timeBucket=${tb}&period=${period}&filters=${JSON.stringify(filters)}&from=${from}&to=${to}&timezone=${timezone}`,
    )
    .then((response) => response.data)
    .catch((error) => {
      debug('%s', error)
      throw _isEmpty(error.response.data?.message)
        ? error.response.data
        : error.response.data.message
    })

export const getCaptchaData = (
  pid: string,
  tb: string = 'hour',
  period: string = '3d',
  filters: string[] = [],
  from: string = '',
  to: string = '',
) =>
  api
    .get(
      `log/captcha?pid=${pid}&timeBucket=${tb}&period=${period}&filters=${JSON.stringify(filters)}&from=${from}&to=${to}`,
    )
    .then((response) => response.data)
    .catch((error) => {
      debug('%s', error)
      throw _isEmpty(error.response.data?.message)
        ? error.response.data
        : error.response.data.message
    })

export const getOverallStats = (pids: string[]) =>
  api
    .get(`log/birdseye?pids=[${_map(pids, (pid) => `"${pid}"`).join(',')}]`)
    .then((response): IOverall => response.data)
    .catch((error) => {
      debug('%s', error)
      throw _isEmpty(error.response.data?.message)
        ? error.response.data
        : error.response.data.message
    })

export const getOverallStatsCaptcha = (pids: string[]) =>
  api
    .get(`log/captcha/birdseye?pids=[${_map(pids, (pid) => `"${pid}"`).join(',')}]`)
    .then((response): IOverall => response.data)
    .catch((error) => {
      debug('%s', error)
      throw _isEmpty(error.response.data?.message)
        ? error.response.data
        : error.response.data.message
    })

export const getLiveVisitors = (pids: string[]) =>
  api
    .get(`log/hb?pids=[${_map(pids, (pid) => `"${pid}"`).join(',')}]`)
    .then((response) => response.data)
    .catch((error) => {
      debug('%s', error)
      throw _isEmpty(error.response.data?.message)
        ? error.response.data
        : error.response.data.message
    })

export const getGeneralStats = () =>
  api
    .get('log/generalStats')
    .then((response) => response.data)
    .catch((error) => {
      debug('%s', error)
      throw _isEmpty(error.response.data?.message)
        ? error.response.data
        : error.response.data.message
    })

export const shareProject = (pid: string, data: {
  email: string
  role: string
}) =>
  api
    .post(`/project/${pid}/share`, data)
    .then((response): IProject => response.data)
    .catch((error) => {
      debug('%s', error)
      throw _isEmpty(error.response.data?.message)
        ? error.response.data
        : error.response.data.message
    })

export const deleteShareProjectUsers = (pid: string, userId: string) =>
  api
    .delete(`/project/${pid}/${userId}`)
    .then((response) => response.data)
    .catch((error) => {
      debug('%s', error)
      throw _isEmpty(error.response.data?.message)
        ? error.response.data
        : error.response.data.message
    })

export const deleteShareProject = (pid: string) =>
  api
    .delete(`user/share/${pid}`)
    .then((response) => response.data)
    .catch((error) => {
      debug('%s', error)
      throw _isEmpty(error.response.data?.message)
        ? error.response.data
        : error.response.data.message
    })

export const acceptShareProject = (id: string) =>
  api
    .get(`user/share/${id}`)
    .then((response) => response.data)
    .catch((error) => {
      debug('%s', error)
      throw _isEmpty(error.response.data?.message)
        ? error.response.data
        : error.response.data.message
    })

export const changeShareRole = (id: string, data: {
  role: string
}) =>
  api
    .put(`project/share/${id}`, data)
    .then((response) => response.data)
    .catch((error) => {
      debug('%s', error)
      throw _isEmpty(error.response.data?.message)
        ? error.response.data
        : error.response.data.message
    })

export const generate2FA = () =>
  api
    .post('2fa/generate')
    .then((response) => response.data)
    .catch((error) => {
      debug('%s', error)
      throw _isEmpty(error.response.data?.message)
        ? error.response.data
        : error.response.data.message
    })

export const enable2FA = (twoFactorAuthenticationCode: string) =>
  api
    .post('2fa/enable', { twoFactorAuthenticationCode })
    .then((response) => response.data)
    .catch((error) => {
      debug('%s', error)
      throw _isEmpty(error.response.data?.message)
        ? error.response.data
        : error.response.data.message
    })

export const disable2FA = (twoFactorAuthenticationCode: string) =>
  api
    .post('2fa/disable', { twoFactorAuthenticationCode })
    .then((response) => response.data)
    .catch((error) => {
      debug('%s', error)
      throw _isEmpty(error.response.data?.message)
        ? error.response.data
        : error.response.data.message
    })

export const submit2FA = (twoFactorAuthenticationCode: string) =>
  api
    .post('2fa/authenticate', { twoFactorAuthenticationCode })
    .then((response) => response.data)
    .catch((error) => {
      debug('%s', error)
      throw _isEmpty(error.response.data?.message)
        ? error.response.data
        : error.response.data.message
    })

export const generateApiKey = () =>
  api
    .post('user/api-key')
    .then((response): {
      apiKey: string
    } => response.data)
    .catch((error) => {
      debug('%s', error)
      throw _isEmpty(error.response.data?.message)
        ? error.response.data
        : error.response.data.message
    })

export const deleteApiKey = () =>
  api
    .delete('user/api-key')
    .then((response) => response.data)
    .catch((error) => {
      debug('%s', error)
      throw _isEmpty(error.response.data?.message)
        ? error.response.data
        : error.response.data.message
    })

export const getInstalledExtensions = (limit = 100, offset = 0) =>
  api
    .get(`/extensions/installed?limit=${limit}&offset=${offset}`)
    .then((response) => response.data)
    .catch((error) => {
      debug('%s', error)
      throw _isEmpty(error.response.data?.message)
        ? error.response.data
        : error.response.data.message
    })

export const setTheme = (theme: string) =>
  api
    .put('user/theme', { theme })
    .then((response) => response.data)
    .catch((error) => {
      debug('%s', error)
      throw _isEmpty(error.response.data?.message)
        ? error.response.data
        : error.response.data.message
    })

export interface IGetLiveVisitorsInfo {
  dv: string
  br: string
  os: string
  cc: string
}

export const getLiveVisitorsInfo = (pid: string) =>
  api
    .get(`log/liveVisitors?pid=${pid}`)
    .then((response): IGetLiveVisitorsInfo[] => response.data)
    .catch((error) => {
      debug('%s', error)
      throw _isEmpty(error.response.data?.message)
        ? error.response.data
        : error.response.data.message
    })

export const removeTgIntegration = (tgID: string) =>
  api
    .delete(`user/tg/${tgID}`)
    .then((response) => response.data)
    .catch((error) => {
      debug('%s', error)
      throw _isEmpty(error.response.data?.message)
        ? error.response.data
        : error.response.data.message
    })

export const getAlerts = (take: number = DEFAULT_ALERTS_TAKE, skip: number = 0) =>
  api
    .get(`alert?take=${take}&skip=${skip}`)
    .then((response): {
      results: IAlerts[]
      total: number
      page_total: number
    } => response.data)
    .catch((error) => {
      debug('%s', error)
      throw _isEmpty(error.response.data?.message)
        ? error.response.data
        : error.response.data.message
    })

export interface ICreateAlert extends Omit<IAlerts, 'id' | 'lastTrigger' | 'lastTriggered' | 'created'> { }

export const createAlert = (data: ICreateAlert) =>
  api
    .post('alert', data)
    .then((response): IAlerts => response.data)
    .catch((error) => {
      debug('%s', error)
      throw _isEmpty(error.response.data?.message)
        ? error.response.data
        : error.response.data.message
    })

export const updateAlert = (id: string, data: Partial<IAlerts>) =>
  api
    .put(`alert/${id}`, data)
    .then((response): IAlerts => response.data)
    .catch((error) => {
      debug('%s', error)
      throw _isEmpty(error.response.data?.message)
        ? error.response.data
        : error.response.data.message
    })

export const deleteAlert = (id: string) =>
  api
    .delete(`alert/${id}`)
    .then((response) => response.data)
    .catch((error) => {
      debug('%s', error)
      throw _isEmpty(error.response.data?.message)
        ? error.response.data
        : error.response.data.message
    })

export const reGenerateCaptchaSecretKey = (pid: string) =>
  api
    .post(`project/secret-gen/${pid}`)
    .then((response) => response.data)
    .catch((error) => {
      debug('%s', error)
      throw _isEmpty(error.response.data?.message)
        ? error.response.data
        : error.response.data.message
    })

export const addSubscriber = (id: string, data: {
  email: string
  reportFrequency: string
}) =>
  api
    .post(`project/${id}/subscribers`, data)
    .then((response): ISubscribers => response.data)
    .catch((error) => {
      debug('%s', error)
      throw _isEmpty(error.response.data?.message)
        ? error.response.data
        : error.response.data.message
    })

export const getSubscribers = (id: string, offset: number, limit: number) =>
  api
    .get(`project/${id}/subscribers?offset=${offset}&limit=${limit}`)
    .then((response): {
      subscribers: ISubscribers[]
      count: number
    } => response.data)
    .catch((error) => {
      debug('%s', error)
      throw _isEmpty(error.response.data?.message)
        ? error.response.data
        : error.response.data.message
    })

export const updateSubscriber = (id: string, subscriberId: string, data: {
  reportFrequency: string
}) =>
  api
    .patch(`project/${id}/subscribers/${subscriberId}`, data)
    .then((response): ISubscribers => response.data)
    .catch((error) => {
      debug('%s', error)
      throw _isEmpty(error.response.data?.message)
        ? error.response.data
        : error.response.data.message
    })

export const removeSubscriber = (id: string, subscriberId: string) =>
  api
    .delete(`project/${id}/subscribers/${subscriberId}`)
    .then((response) => response.data)
    .catch((error) => {
      debug('%s', error)
      throw _isEmpty(error.response.data?.message)
        ? error.response.data
        : error.response.data.message
    })

export const confirmSubscriberInvite = (id: string, token: string) =>
  api
    .get(`project/${id}/subscribers/invite?token=${token}`)
    .then((response) => response.data)
    .catch((error) => {
      debug('%s', error)
      throw _isEmpty(error.response.data?.message)
        ? error.response.data
        : error.response.data.message
    })

export const getProjectDataCustomEvents = (
  pid: string,
  tb: string = 'hour',
  period: string = '3d',
  filters: string[] = [],
  from: string = '',
  to: string = '',
  timezone: string = '',
  customEvents: string[] = [],
) =>
  api
    .get(
      `log/custom-events?pid=${pid}&timeBucket=${tb}&period=${period}&filters=${JSON.stringify(filters)}&from=${from}&to=${to}&timezone=${timezone}&customEvents=${JSON.stringify(customEvents)}`,
    )
    .then((response) => response.data)
    .catch((error) => {
      debug('%s', error)
      throw _isEmpty(error.response.data?.message)
        ? error.response.data
        : error.response.data.message
    })

export const transferProject = (uuid: string, email: string) =>
  api
    .post('project/transfer', {
      projectId: uuid,
      email,
    })
    .then((response): unknown => response.data)
    .catch((error) => {
      debug('%s', error)
      throw _isEmpty(error.response.data?.message)
        ? error.response.data
        : error.response.data.message
    })

export const rejectTransferProject = (uuid: string) =>
  api
    .delete(`project/transfer?token=${uuid}`)
    .then((response): unknown => response.data)
    .catch((error) => {
      debug('%s', error)
      throw _isEmpty(error.response.data?.message)
        ? error.response.data
        : error.response.data.message
    })

export const confirmTransferProject = (uuid: string) =>
  api
    .get(`project/transfer?token=${uuid}`)
    .then((response): unknown => response.data)
    .catch((error) => {
      debug('%s', error)
      throw _isEmpty(error.response.data?.message)
        ? error.response.data
        : error.response.data.message
    })

export const generateSSOAuthURL = (provider: string) =>
  api
    .post('v1/auth/sso/generate', {
      provider,
    })
    .then((response): unknown => response.data)
    .catch((error) => {
      debug('%s', error)
      throw _isEmpty(error.response.data?.message)
        ? error.response.data
        : error.response.data.message
    })

export const getJWTBySSOHash = (hash: string, provider: string) =>
  api
    .post('v1/auth/sso/hash', { hash, provider })
    .then((response): unknown => response.data)
    .catch((error) => {
      debug('%s', error)
      throw _isEmpty(error.response.data?.message)
        ? error.response.data
        : error.response.data.message
    })

export const linkBySSOHash = (hash: string, provider: string) =>
  api
    .post('v1/auth/sso/link_by_hash', { hash, provider })
    .then((response): unknown => response.data)
    .catch((error) => {
      debug('%s', error)
      throw _isEmpty(error.response.data?.message)
        ? error.response.data
        : error.response.data.message
    })

export const unlinkSSO = (provider: string) =>
  api
    .delete('v1/auth/sso/unlink', { data: { provider } })
    .then((response): unknown => response.data)
    .catch((error) => {
      debug('%s', error)
      throw _isEmpty(error.response.data?.message)
        ? error.response.data
        : error.response.data.message
    })

export const processSSOToken = (token: string, hash: string) =>
  api
    .post('v1/auth/sso/process-token', { token, hash })
    .then((response): unknown => response.data)
    .catch((error) => {
      debug('%s', error)
      throw _isEmpty(error.response.data?.message)
        ? error.response.data
        : error.response.data.message
    })

<<<<<<< HEAD
export const getProjectsNames = () =>
  api
    .get('project/names')
    .then((response): IProjectNames[] => response.data)
    .catch((error) => {
      debug('%s', error)
      throw _isEmpty(error.response.data?.message)
        ? error.response.data
        : error.response.data.message
    })

export const createCaptchaInherited = (id: string) =>
  api
    .put(`project/captcha/inherited/${id}`)
    .then((response): IProject => response.data)
=======
export const deletePartially = (id: string, data: {
  from: string
  to: string
}) =>
  api
    .delete(`project/partially/${id}?from=${data.from}&to=${data.to}`)
    .then((response) => response.data)
>>>>>>> 16f61bab
    .catch((error) => {
      debug('%s', error)
      throw _isEmpty(error.response.data?.message)
        ? error.response.data
        : error.response.data.message
    })<|MERGE_RESOLUTION|>--- conflicted
+++ resolved
@@ -866,7 +866,6 @@
         : error.response.data.message
     })
 
-<<<<<<< HEAD
 export const getProjectsNames = () =>
   api
     .get('project/names')
@@ -882,7 +881,13 @@
   api
     .put(`project/captcha/inherited/${id}`)
     .then((response): IProject => response.data)
-=======
+    .catch((error) => {
+      debug('%s', error)
+      throw _isEmpty(error.response.data?.message)
+        ? error.response.data
+        : error.response.data.message
+    })
+
 export const deletePartially = (id: string, data: {
   from: string
   to: string
@@ -890,7 +895,6 @@
   api
     .delete(`project/partially/${id}?from=${data.from}&to=${data.to}`)
     .then((response) => response.data)
->>>>>>> 16f61bab
     .catch((error) => {
       debug('%s', error)
       throw _isEmpty(error.response.data?.message)
