/* eslint-disable implicit-arrow-linebreak */
import axios, { AxiosResponse } from 'axios'
import createAuthRefreshInterceptor from 'axios-auth-refresh'
import { store } from 'redux/store'
import Debug from 'debug'
import _map from 'lodash/map'
import _isEmpty from 'lodash/isEmpty'
import _isArray from 'lodash/isArray'

import { authActions } from 'redux/reducers/auth'
import sagaActions from 'redux/sagas/actions'
import { getAccessToken, removeAccessToken, setAccessToken } from 'utils/accessToken'
import { getRefreshToken, removeRefreshToken } from 'utils/refreshToken'
import { DEFAULT_ALERTS_TAKE, isSelfhosted } from 'redux/constants'
import { IUser } from 'redux/models/IUser'
import { IAuth } from 'redux/models/IAuth'
import { IProject, IOverall, IProjectNames } from 'redux/models/IProject'
import { IAlerts } from 'redux/models/IAlerts'
import { ISharedProject } from 'redux/models/ISharedProject'
import { ISubscribers } from 'redux/models/ISubscribers'

const debug = Debug('swetrix:api')

const envApiURL = process.env.REACT_APP_RUNNING_DEV_SCRIPT === 'true'
  ? process.env.REACT_APP_API_STAGING_URL
  : process.env.REACT_APP_API_URL

// @ts-ignore
const baseURL: string = isSelfhosted ? window.env.API_URL : envApiURL

const api = axios.create({
  baseURL,
})

// Function that will be called to refresh authorization
const refreshAuthLogic = (failedRequest: { response: AxiosResponse }) =>
  axios
    .post(`${baseURL}v1/auth/refresh-token`, null, {
      headers: {
        Authorization: `Bearer ${getRefreshToken()}`,
      },
    })
    .then((tokenRefreshResponse) => {
      const { accessToken } = tokenRefreshResponse.data
      setAccessToken(accessToken)
      // eslint-disable-next-line
      failedRequest.response.config.headers.Authorization = `Bearer ${accessToken}`
      return Promise.resolve()
    })
    .catch((error) => {
      store.dispatch(authActions.logout())
      store.dispatch(sagaActions.logout(true))
      return Promise.reject(error)
    })

// Instantiate the interceptor
createAuthRefreshInterceptor(api, refreshAuthLogic, {
  statusCodes: [401, 403],
})

api.interceptors.request.use(
  (config) => {
    const token = getAccessToken()
    if (token) {
      // eslint-disable-next-line no-param-reassign
      config.headers.Authorization = `Bearer ${token}`
    }
    return config
  },
  (error) => {
    return Promise.reject(error)
  },
)

export const authMe = () =>
  api
    .get('user/me')
    .then((response): IUser => response.data)
    .catch((error) => {
      debug('%s', error)
      throw _isEmpty(error.response.data?.message)
        ? error.response.data
        : error.response.data.message
    })

export const logoutApi = (refreshToken: string | null) =>
  axios
    .post(`${baseURL}v1/auth/logout`, null, {
      headers: {
        Authorization: `Bearer ${refreshToken}`,
      },
    })
    .then((response): {} => {
      removeAccessToken()
      removeRefreshToken()
      return response.data
    })
    .catch((error) => {
      debug('%s', error)
      throw _isEmpty(error.response.data?.message)
        ? error.response.data
        : error.response.data.message
    })

export const refreshToken = () =>
  api
    .post('v1/auth/refresh-token')
    .then((response): {
      access_token: string
      refreshToken: string
    } => response.data)
    .catch((error) => {
      debug('%s', error)
      throw _isEmpty(error.response.data?.message)
        ? error.response.data
        : error.response.data.message
    })

export const login = (credentials: {
  email: string
  password: string
}) =>
  api
    .post('v1/auth/login', credentials)
    .then((response): IAuth => response.data)
    .catch((error) => {
      debug('%s', error)
      throw _isEmpty(error.response.data?.message)
        ? error.response.data
        : error.response.data.message
    })

export const signup = (data: {
  email: string,
  password: string
  repeat: string
}) =>
  api
    .post('v1/auth/register', data)
    .then((response): IAuth => response.data)
    .catch((error) => {
      const errorsArray = error.response.data.message
      if (_isArray(errorsArray)) {
        throw errorsArray
      }
      throw new Error(errorsArray)
    })

export const deleteUser = () =>
  api
    .delete('/user')
    .then((response): {} => response.data)
    .catch((error) => {
      throw new Error(JSON.stringify(error.response.data))
    })

export const changeUserDetails = (data: IUser) =>
  api
    .put('/user', data)
    .then((response): IUser => response.data)
    .catch((error) => {
      const errorsArray = error.response.data.message
      if (_isArray(errorsArray)) {
        throw errorsArray
      }
      throw new Error(errorsArray)
    })

export const setShowLiveVisitorsInTitle = (show: boolean) =>
  api
    .put('/user/live-visitors', { show })
    .then((response): Partial<IUser> => response.data)
    .catch((error) => {
      const errorsArray = error.response.data.message
      if (_isArray(errorsArray)) {
        throw errorsArray
      }
      throw new Error(errorsArray)
    })

export const forgotPassword = (email: {
  email: string
}) =>
  api
    .post('v1/auth/reset-password', email)
    .then((response) => response.data)
    .catch((error) => {
      debug('%s', error)
      throw _isEmpty(error.response.data?.message)
        ? error.response.data
        : error.response.data.message
    })

export const confirmEmail = () =>
  api
    .post('/user/confirm_email')
    .then((response) => response.data)
    .catch((error) => {
      debug('%s', error)
      throw _isEmpty(error.response.data?.message)
        ? error.response.data
        : error.response.data.message
    })

export const exportUserData = () =>
  api
    .get('/user/export')
    .then((response) => response.data)
    .catch((error) => {
      debug('%s', error)
      throw _isEmpty(error.response.data?.message)
        ? error.response.data
        : error.response.data.message
    })

export const createNewPassword = (id: string, password: string) =>
  api
    .post(`v1/auth/reset-password/confirm/${id}`, { newPassword: password })
    .then((response) => response.data)
    .catch((error) => {
      const errorsArray = error.response.data.message
      if (_isArray(errorsArray)) {
        throw errorsArray
      }
      throw new Error(errorsArray)
    })

export const verifyEmail = ({ id }: { id: string }) =>
  api
    .get(`v1/auth/verify-email/${id}`)
    .then((response) => response.data)
    .catch((error) => {
      debug('%s', error)
      throw _isEmpty(error.response.data?.message)
        ? error.response.data
        : error.response.data.message
    })

export const verifyShare = ({ path, id }: { path: string, id: string }) =>
  api
    .get(`/project/${path}/${id}`)
    .then((response) => response.data)
    .catch((error) => {
      debug('%s', error)
      throw _isEmpty(error.response.data?.message)
        ? error.response.data
        : error.response.data.message
    })

export const getProjects = (take: number = 0, skip: number = 0, isCaptcha: boolean = false) =>
  api
    .get(`/project?take=${take}&skip=${skip}&isCaptcha=${isCaptcha}`)
    .then((response): {
      results: IProject[]
      total: number
      page_total: number
      totalMonthlyEvents: number
    } => response.data)
    .catch((error) => {
      debug('%s', error)
      throw _isEmpty(error.response.data?.message)
        ? error.response.data
        : error.response.data.message
    })

export const getSharedProjects = (take: number = 0, skip: number = 0) =>
  api
    .get(`/project/shared?take=${take}&skip=${skip}`)
    .then((response): {
      results: ISharedProject[]
      total: number
      page_total: number
    } => response.data)
    .catch((error) => {
      debug('%s', error)
      throw _isEmpty(error.response.data?.message)
        ? error.response.data
        : error.response.data.message
    })

// eslint-disable-next-line default-param-last
export const getProject = (pid: string, isCaptcha: boolean = false, password?: string) =>
  api
    .get(`/project/${pid}?isCaptcha=${isCaptcha}`, {
      headers: {
        password,
      },
    })
    .then((response): IProject => response.data)
    .catch((error) => {
      debug('%s', error)
      throw _isEmpty(error.response.data?.message)
        ? error.response.data
        : error.response.data.message
    })

export const createProject = (data: {
  id: string
  name: string
  isCaptcha?: boolean
}) =>
  api
    .post('/project', data)
    .then((response): IProject => response.data)
    .catch((error) => {
      debug('%s', error)
      throw _isEmpty(error.response.data?.message)
        ? error.response.data
        : error.response.data.message
    })

export const updateProject = (id: string, data: Partial<IProject>) =>
  api
    .put(`/project/${id}`, data)
    .then((response): IProject => response.data)
    .catch((error) => {
      debug('%s', error)
      throw _isEmpty(error.response.data?.message)
        ? error.response.data
        : error.response.data.message
    })

export const deleteProject = (id: string) =>
  api
    .delete(`/project/${id}`)
    .then((response) => response.data)
    .catch((error) => {
      debug('%s', error)
      throw _isEmpty(error.response.data?.message)
        ? error.response.data
        : error.response.data.message
    })

export const deleteCaptchaProject = (id: string) =>
  api
    .delete(`project/captcha/${id}`)
    .then((response) => response.data)
    .catch((error) => {
      debug('%s', error)
      throw _isEmpty(error.response.data?.message)
        ? error.response.data
        : error.response.data.message
    })

export const resetProject = (id: string) =>
  api
    .delete(`/project/reset/${id}`)
    .then((response) => response.data)
    .catch((error) => {
      debug('%s', error)
      throw _isEmpty(error.response.data?.message)
        ? error.response.data
        : error.response.data.message
    })

export const resetCaptchaProject = (id: string) =>
  api
    .delete(`project/captcha/reset/${id}`)
    .then((response) => response.data)
    .catch((error) => {
      debug('%s', error)
      throw _isEmpty(error.response.data?.message)
        ? error.response.data
        : error.response.data.message
    })

export const getProjectData = (
  pid: string,
  tb: string = 'hour',
  period: string = '3d',
  filters: string[] = [],
  from: string = '',
  to: string = '',
  timezone: string = '',
  password: string | undefined = '',
) =>
  api
    .get(
      `log?pid=${pid}&timeBucket=${tb}&period=${period}&filters=${JSON.stringify(filters)}&from=${from}&to=${to}&timezone=${timezone}`,
      {
        headers: {
          password,
        },
      },
    )
    .then((response) => response.data)
    .catch((error) => {
      debug('%s', error)
      throw _isEmpty(error.response.data?.message)
        ? error.response.data
        : error.response.data.message
    })

export const getProjectCompareData = (
  pid: string,
  tb: string = 'hour',
  period: string = '3d',
  filters: string[] = [],
  from: string = '',
  to: string = '',
  timezone: string = '',
  password: string | undefined = '',
) =>
  api
    .get(
      `log/chart?pid=${pid}&timeBucket=${tb}&period=${period}&filters=${JSON.stringify(filters)}&from=${from}&to=${to}&timezone=${timezone}`,
      {
        headers: {
          password,
        },
      },
    )
    .then((response) => response.data)
    .catch((error) => {
      debug('%s', error)
      throw _isEmpty(error.response.data?.message)
        ? error.response.data
        : error.response.data.message
    })

export const getPerfData = (
  pid: string,
  tb: string = 'hour',
  period: string = '3d',
  filters: string[] = [],
  from: string = '',
  to: string = '',
  timezone: string = '',
  password: string | undefined = '',
) =>
  api
    .get(
      `log/performance?pid=${pid}&timeBucket=${tb}&period=${period}&filters=${JSON.stringify(filters)}&from=${from}&to=${to}&timezone=${timezone}`,
      {
        headers: {
          password,
        },
      },
    )
    .then((response) => response.data)
    .catch((error) => {
      debug('%s', error)
      throw _isEmpty(error.response.data?.message)
        ? error.response.data
        : error.response.data.message
    })

export const getCaptchaData = (
  pid: string,
  tb: string = 'hour',
  period: string = '3d',
  filters: string[] = [],
  from: string = '',
  to: string = '',
) =>
  api
    .get(
      `log/captcha?pid=${pid}&timeBucket=${tb}&period=${period}&filters=${JSON.stringify(filters)}&from=${from}&to=${to}`,
    )
    .then((response) => response.data)
    .catch((error) => {
      debug('%s', error)
      throw _isEmpty(error.response.data?.message)
        ? error.response.data
        : error.response.data.message
    })

export const getOverallStats = (pids: string[], password?: string) =>
  api
    .get(
      `log/birdseye?pids=[${_map(pids, (pid) => `"${pid}"`).join(',')}]`,
      {
        headers: {
          password,
        },
      },
    )
    .then((response): IOverall => response.data)
    .catch((error) => {
      debug('%s', error)
      throw _isEmpty(error.response.data?.message)
        ? error.response.data
        : error.response.data.message
    })

export const getOverallStatsCaptcha = (pids: string[]) =>
  api
    .get(`log/captcha/birdseye?pids=[${_map(pids, (pid) => `"${pid}"`).join(',')}]`)
    .then((response): IOverall => response.data)
    .catch((error) => {
      debug('%s', error)
      throw _isEmpty(error.response.data?.message)
        ? error.response.data
        : error.response.data.message
    })

export const getLiveVisitors = (pids: string[], password?: string) =>
  api
    .get(`log/hb?pids=[${_map(pids, (pid) => `"${pid}"`).join(',')}]`, {
      headers: {
        password,
      },
    })
    .then((response) => response.data)
    .catch((error) => {
      debug('%s', error)
      throw _isEmpty(error.response.data?.message)
        ? error.response.data
        : error.response.data.message
    })

export const getGeneralStats = () =>
  api
    .get('log/generalStats')
    .then((response) => response.data)
    .catch((error) => {
      debug('%s', error)
      throw _isEmpty(error.response.data?.message)
        ? error.response.data
        : error.response.data.message
    })

export const shareProject = (pid: string, data: {
  email: string
  role: string
}) =>
  api
    .post(`/project/${pid}/share`, data)
    .then((response): IProject => response.data)
    .catch((error) => {
      debug('%s', error)
      throw _isEmpty(error.response.data?.message)
        ? error.response.data
        : error.response.data.message
    })

export const deleteShareProjectUsers = (pid: string, userId: string) =>
  api
    .delete(`/project/${pid}/${userId}`)
    .then((response) => response.data)
    .catch((error) => {
      debug('%s', error)
      throw _isEmpty(error.response.data?.message)
        ? error.response.data
        : error.response.data.message
    })

export const deleteShareProject = (pid: string) =>
  api
    .delete(`user/share/${pid}`)
    .then((response) => response.data)
    .catch((error) => {
      debug('%s', error)
      throw _isEmpty(error.response.data?.message)
        ? error.response.data
        : error.response.data.message
    })

export const acceptShareProject = (id: string) =>
  api
    .get(`user/share/${id}`)
    .then((response) => response.data)
    .catch((error) => {
      debug('%s', error)
      throw _isEmpty(error.response.data?.message)
        ? error.response.data
        : error.response.data.message
    })

export const changeShareRole = (id: string, data: {
  role: string
}) =>
  api
    .put(`project/share/${id}`, data)
    .then((response) => response.data)
    .catch((error) => {
      debug('%s', error)
      throw _isEmpty(error.response.data?.message)
        ? error.response.data
        : error.response.data.message
    })

export const generate2FA = () =>
  api
    .post('2fa/generate')
    .then((response) => response.data)
    .catch((error) => {
      debug('%s', error)
      throw _isEmpty(error.response.data?.message)
        ? error.response.data
        : error.response.data.message
    })

export const enable2FA = (twoFactorAuthenticationCode: string) =>
  api
    .post('2fa/enable', { twoFactorAuthenticationCode })
    .then((response) => response.data)
    .catch((error) => {
      debug('%s', error)
      throw _isEmpty(error.response.data?.message)
        ? error.response.data
        : error.response.data.message
    })

export const disable2FA = (twoFactorAuthenticationCode: string) =>
  api
    .post('2fa/disable', { twoFactorAuthenticationCode })
    .then((response) => response.data)
    .catch((error) => {
      debug('%s', error)
      throw _isEmpty(error.response.data?.message)
        ? error.response.data
        : error.response.data.message
    })

export const submit2FA = (twoFactorAuthenticationCode: string) =>
  api
    .post('2fa/authenticate', { twoFactorAuthenticationCode })
    .then((response) => response.data)
    .catch((error) => {
      debug('%s', error)
      throw _isEmpty(error.response.data?.message)
        ? error.response.data
        : error.response.data.message
    })

export const generateApiKey = () =>
  api
    .post('user/api-key')
    .then((response): {
      apiKey: string
    } => response.data)
    .catch((error) => {
      debug('%s', error)
      throw _isEmpty(error.response.data?.message)
        ? error.response.data
        : error.response.data.message
    })

export const deleteApiKey = () =>
  api
    .delete('user/api-key')
    .then((response) => response.data)
    .catch((error) => {
      debug('%s', error)
      throw _isEmpty(error.response.data?.message)
        ? error.response.data
        : error.response.data.message
    })

export const getInstalledExtensions = (limit = 100, offset = 0) =>
  api
    .get(`/extensions/installed?limit=${limit}&offset=${offset}`)
    .then((response) => response.data)
    .catch((error) => {
      debug('%s', error)
      throw _isEmpty(error.response.data?.message)
        ? error.response.data
        : error.response.data.message
    })

export const setTheme = (theme: string) =>
  api
    .put('user/theme', { theme })
    .then((response) => response.data)
    .catch((error) => {
      debug('%s', error)
      throw _isEmpty(error.response.data?.message)
        ? error.response.data
        : error.response.data.message
    })

export interface IGetLiveVisitorsInfo {
  dv: string
  br: string
  os: string
  cc: string
}

export const getLiveVisitorsInfo = (pid: string, password?: string) =>
  api
    .get(`log/liveVisitors?pid=${pid}`, {
      headers: {
        password,
      },
    })
    .then((response): IGetLiveVisitorsInfo[] => response.data)
    .catch((error) => {
      debug('%s', error)
      throw _isEmpty(error.response.data?.message)
        ? error.response.data
        : error.response.data.message
    })

export const removeTgIntegration = (tgID: string) =>
  api
    .delete(`user/tg/${tgID}`)
    .then((response) => response.data)
    .catch((error) => {
      debug('%s', error)
      throw _isEmpty(error.response.data?.message)
        ? error.response.data
        : error.response.data.message
    })

export const getAlerts = (take: number = DEFAULT_ALERTS_TAKE, skip: number = 0) =>
  api
    .get(`alert?take=${take}&skip=${skip}`)
    .then((response): {
      results: IAlerts[]
      total: number
      page_total: number
    } => response.data)
    .catch((error) => {
      debug('%s', error)
      throw _isEmpty(error.response.data?.message)
        ? error.response.data
        : error.response.data.message
    })

export interface ICreateAlert extends Omit<IAlerts, 'id' | 'lastTrigger' | 'lastTriggered' | 'created'> { }

export const createAlert = (data: ICreateAlert) =>
  api
    .post('alert', data)
    .then((response): IAlerts => response.data)
    .catch((error) => {
      debug('%s', error)
      throw _isEmpty(error.response.data?.message)
        ? error.response.data
        : error.response.data.message
    })

export const updateAlert = (id: string, data: Partial<IAlerts>) =>
  api
    .put(`alert/${id}`, data)
    .then((response): IAlerts => response.data)
    .catch((error) => {
      debug('%s', error)
      throw _isEmpty(error.response.data?.message)
        ? error.response.data
        : error.response.data.message
    })

export const deleteAlert = (id: string) =>
  api
    .delete(`alert/${id}`)
    .then((response) => response.data)
    .catch((error) => {
      debug('%s', error)
      throw _isEmpty(error.response.data?.message)
        ? error.response.data
        : error.response.data.message
    })

export const reGenerateCaptchaSecretKey = (pid: string) =>
  api
    .post(`project/secret-gen/${pid}`)
    .then((response) => response.data)
    .catch((error) => {
      debug('%s', error)
      throw _isEmpty(error.response.data?.message)
        ? error.response.data
        : error.response.data.message
    })

export const addSubscriber = (id: string, data: {
  email: string
  reportFrequency: string
}) =>
  api
    .post(`project/${id}/subscribers`, data)
    .then((response): ISubscribers => response.data)
    .catch((error) => {
      debug('%s', error)
      throw _isEmpty(error.response.data?.message)
        ? error.response.data
        : error.response.data.message
    })

export const getSubscribers = (id: string, offset: number, limit: number) =>
  api
    .get(`project/${id}/subscribers?offset=${offset}&limit=${limit}`)
    .then((response): {
      subscribers: ISubscribers[]
      count: number
    } => response.data)
    .catch((error) => {
      debug('%s', error)
      throw _isEmpty(error.response.data?.message)
        ? error.response.data
        : error.response.data.message
    })

export const updateSubscriber = (id: string, subscriberId: string, data: {
  reportFrequency: string
}) =>
  api
    .patch(`project/${id}/subscribers/${subscriberId}`, data)
    .then((response): ISubscribers => response.data)
    .catch((error) => {
      debug('%s', error)
      throw _isEmpty(error.response.data?.message)
        ? error.response.data
        : error.response.data.message
    })

export const removeSubscriber = (id: string, subscriberId: string) =>
  api
    .delete(`project/${id}/subscribers/${subscriberId}`)
    .then((response) => response.data)
    .catch((error) => {
      debug('%s', error)
      throw _isEmpty(error.response.data?.message)
        ? error.response.data
        : error.response.data.message
    })

export const confirmSubscriberInvite = (id: string, token: string) =>
  api
    .get(`project/${id}/subscribers/invite?token=${token}`)
    .then((response) => response.data)
    .catch((error) => {
      debug('%s', error)
      throw _isEmpty(error.response.data?.message)
        ? error.response.data
        : error.response.data.message
    })

export const getProjectDataCustomEvents = (
  pid: string,
  tb: string = 'hour',
  period: string = '3d',
  filters: string[] = [],
  from: string = '',
  to: string = '',
  timezone: string = '',
  customEvents: string[] = [],
  password: string | undefined = '',
) =>
  api
    .get(
      `log/custom-events?pid=${pid}&timeBucket=${tb}&period=${period}&filters=${JSON.stringify(filters)}&from=${from}&to=${to}&timezone=${timezone}&customEvents=${JSON.stringify(customEvents)}`,
      {
        headers: {
          password,
        },
      },
    )
    .then((response) => response.data)
    .catch((error) => {
      debug('%s', error)
      throw _isEmpty(error.response.data?.message)
        ? error.response.data
        : error.response.data.message
    })

export const transferProject = (uuid: string, email: string) =>
  api
    .post('project/transfer', {
      projectId: uuid,
      email,
    })
    .then((response): unknown => response.data)
    .catch((error) => {
      debug('%s', error)
      throw _isEmpty(error.response.data?.message)
        ? error.response.data
        : error.response.data.message
    })

export const rejectTransferProject = (uuid: string) =>
  api
    .delete(`project/transfer?token=${uuid}`)
    .then((response): unknown => response.data)
    .catch((error) => {
      debug('%s', error)
      throw _isEmpty(error.response.data?.message)
        ? error.response.data
        : error.response.data.message
    })

export const confirmTransferProject = (uuid: string) =>
  api
    .get(`project/transfer?token=${uuid}`)
    .then((response): unknown => response.data)
    .catch((error) => {
      debug('%s', error)
      throw _isEmpty(error.response.data?.message)
        ? error.response.data
        : error.response.data.message
    })

export const generateSSOAuthURL = (provider: string) =>
  api
    .post('v1/auth/sso/generate', {
      provider,
    })
    .then((response): unknown => response.data)
    .catch((error) => {
      debug('%s', error)
      throw _isEmpty(error.response.data?.message)
        ? error.response.data
        : error.response.data.message
    })

export const getJWTBySSOHash = (hash: string, provider: string) =>
  api
    .post('v1/auth/sso/hash', { hash, provider })
    .then((response): unknown => response.data)
    .catch((error) => {
      debug('%s', error)
      throw _isEmpty(error.response.data?.message)
        ? error.response.data
        : error.response.data.message
    })

export const linkBySSOHash = (hash: string, provider: string) =>
  api
    .post('v1/auth/sso/link_by_hash', { hash, provider })
    .then((response): unknown => response.data)
    .catch((error) => {
      debug('%s', error)
      throw _isEmpty(error.response.data?.message)
        ? error.response.data
        : error.response.data.message
    })

export const unlinkSSO = (provider: string) =>
  api
    .delete('v1/auth/sso/unlink', { data: { provider } })
    .then((response): unknown => response.data)
    .catch((error) => {
      debug('%s', error)
      throw _isEmpty(error.response.data?.message)
        ? error.response.data
        : error.response.data.message
    })

export const processSSOToken = (token: string, hash: string) =>
  api
    .post('v1/auth/sso/process-token', { token, hash })
    .then((response): unknown => response.data)
    .catch((error) => {
      debug('%s', error)
      throw _isEmpty(error.response.data?.message)
        ? error.response.data
        : error.response.data.message
    })

export const getProjectsNames = () =>
  api
    .get('project/names')
    .then((response): IProjectNames[] => response.data)
    .catch((error) => {
      debug('%s', error)
      throw _isEmpty(error.response.data?.message)
        ? error.response.data
        : error.response.data.message
    })

export const createCaptchaInherited = (id: string) =>
  api
    .put(`project/captcha/inherited/${id}`)
    .then((response): IProject => response.data)
    .catch((error) => {
      debug('%s', error)
      throw _isEmpty(error.response.data?.message)
        ? error.response.data
        : error.response.data.message
    })

export const deletePartially = (id: string, data: {
  from: string
  to: string
}) =>
  api
    .delete(`project/partially/${id}?from=${data.from}&to=${data.to}`)
    .then((response) => response.data)
    .catch((error) => {
      debug('%s', error)
      throw _isEmpty(error.response.data?.message)
        ? error.response.data
        : error.response.data.message
    })

export const getUserFlow = (
  pid: string,
  tb: string = 'hour',
  period: string = '3d',
  filters: string[] = [],
  from: string = '',
  to: string = '',
  timezone: string = '',
  password: string | undefined = '',
) =>
  api
    .get(
      `log/user-flow?pid=${pid}&timeBucket=${tb}&period=${period}&filters=${JSON.stringify(filters)}&from=${from}&to=${to}&timezone=${timezone}`,
      {
        headers: {
          password,
        },
      },
    )
    .then((response) => response.data)
    .catch((error) => {
      debug('%s', error)
      throw _isEmpty(error.response.data?.message)
        ? error.response.data
        : error.response.data.message
    })

<<<<<<< HEAD
export const checkPassword = (pid: string, password: string) =>
  api
    .get(`project/password/${pid}`, {
      headers: {
        password,
      },
    })
    .then((response): Boolean => response.data)
=======
export const getPaymentMetainfo = () =>
  api
    .get('user/metainfo')
    .then((response) => response.data)
    .catch((error) => {
      debug('%s', error)
      throw _isEmpty(error.response.data?.message)
        ? error.response.data
        : error.response.data.message
    })

export const getUsageInfo = () =>
  api
    .get('user/usageinfo')
    .then((response) => response.data)
>>>>>>> ba424dc5
    .catch((error) => {
      debug('%s', error)
      throw _isEmpty(error.response.data?.message)
        ? error.response.data
        : error.response.data.message
    })<|MERGE_RESOLUTION|>--- conflicted
+++ resolved
@@ -1011,7 +1011,6 @@
         : error.response.data.message
     })
 
-<<<<<<< HEAD
 export const checkPassword = (pid: string, password: string) =>
   api
     .get(`project/password/${pid}`, {
@@ -1020,7 +1019,13 @@
       },
     })
     .then((response): Boolean => response.data)
-=======
+    .catch((error) => {
+      debug('%s', error)
+      throw _isEmpty(error.response.data?.message)
+        ? error.response.data
+        : error.response.data.message
+    })
+
 export const getPaymentMetainfo = () =>
   api
     .get('user/metainfo')
@@ -1036,7 +1041,6 @@
   api
     .get('user/usageinfo')
     .then((response) => response.data)
->>>>>>> ba424dc5
     .catch((error) => {
       debug('%s', error)
       throw _isEmpty(error.response.data?.message)
