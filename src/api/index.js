--- conflicted
+++ resolved
@@ -634,11 +634,17 @@
         : error.response.data.message
     })
 
-<<<<<<< HEAD
 export const reGenerateCaptchaSecretKey = (pid) =>
   api
     .post(`project/secret-gen/${pid}`)
-=======
+    .then((response) => response.data)
+    .catch((error) => {
+      debug('%s', error)
+      throw _isEmpty(error.response.data?.message)
+        ? error.response.data
+        : error.response.data.message
+    })
+
 export const addSubscriber = (id, data) =>
   api
     .post(`project/${id}/subscribers`, data)
@@ -686,7 +692,6 @@
 export const confirmSubscriberInvite = (id, token) =>
   api
     .get(`project/${id}/subscribers/invite?token=${token}`)
->>>>>>> eba5f0a0
     .then((response) => response.data)
     .catch((error) => {
       debug('%s', error)
