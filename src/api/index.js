--- conflicted
+++ resolved
@@ -58,20 +58,6 @@
   },
 )
 
-<<<<<<< HEAD
-=======
-api.interceptors.response.use(
-  (response) => response,
-  (error) => {
-    if (error.response?.data.statusCode === 401) {
-      removeAccessToken()
-      store.dispatch(authActions.logout(true))
-    }
-    return Promise.reject(error)
-  },
-)
-
->>>>>>> 64f31377
 export const authMe = () =>
   api
     .get('user/me')
