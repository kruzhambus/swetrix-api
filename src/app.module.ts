import { Module } from '@nestjs/common'
import { TypeOrmModule } from '@nestjs/typeorm'
import { ConfigModule } from '@nestjs/config'
import { ScheduleModule } from '@nestjs/schedule' 

import { AuthModule } from './auth/auth.module'
import { UserModule } from './user/user.module'
import { AnalyticsModule } from './analytics/analytics.module'
import { User } from './user/entities/user.entity'
import { Project } from './project/entity/project.entity'
import { ProjectModule } from './project/project.module'
import { MailerModule } from './mailer/mailer.module'
import { ActionTokensModule } from './action-tokens/action-tokens.module'
import { ActionToken } from './action-tokens/action-token.entity'
import { TaskManagerModule } from './task-manager/task-manager.module'
import { WebhookModule } from './webhook/webhook.module'
import { PingModule } from './ping/ping.module'
import { isSelfhosted } from './common/constants'

@Module({
  imports: [
    ConfigModule.forRoot({ envFilePath: '.env' }),
    TypeOrmModule.forRoot({
<<<<<<< HEAD
      type: 'mysql',
      host: process.env.MYSQL_HOST,
      port: 3306,
      username: process.env.MYSQL_USER,
      password: process.env.MYSQL_ROOT_PASSWORD,
      database: process.env.MYSQL_DATABASE,
=======
      type: isSelfhosted ? 'mysql' : 'sqlite',
      host: isSelfhosted && process.env.MYSQL_HOST,
      port: isSelfhosted && 3306,
      username: isSelfhosted && process.env.MYSQL_USER,
      password: isSelfhosted && process.env.MYSQL_ROOT_PASSWORD,
      database: isSelfhosted ? process.env.MYSQL_DATABASE : './dummy.sql',
>>>>>>> 6217673a
      synchronize: false,
      entities: [User, ActionToken, Project],
    }),
    ScheduleModule.forRoot(),
    TaskManagerModule,
    AuthModule,
    UserModule,
    MailerModule,
    ActionTokensModule,
    ProjectModule,
    AnalyticsModule,
    WebhookModule,
    PingModule,
  ],
})

export class AppModule {}<|MERGE_RESOLUTION|>--- conflicted
+++ resolved
@@ -21,21 +21,12 @@
   imports: [
     ConfigModule.forRoot({ envFilePath: '.env' }),
     TypeOrmModule.forRoot({
-<<<<<<< HEAD
-      type: 'mysql',
-      host: process.env.MYSQL_HOST,
-      port: 3306,
-      username: process.env.MYSQL_USER,
-      password: process.env.MYSQL_ROOT_PASSWORD,
-      database: process.env.MYSQL_DATABASE,
-=======
       type: isSelfhosted ? 'mysql' : 'sqlite',
       host: isSelfhosted && process.env.MYSQL_HOST,
       port: isSelfhosted && 3306,
       username: isSelfhosted && process.env.MYSQL_USER,
       password: isSelfhosted && process.env.MYSQL_ROOT_PASSWORD,
       database: isSelfhosted ? process.env.MYSQL_DATABASE : './dummy.sql',
->>>>>>> 6217673a
       synchronize: false,
       entities: [User, ActionToken, Project],
     }),
