--- conflicted
+++ resolved
@@ -20,11 +20,7 @@
 import { I18nModule } from 'nestjs-i18n'
 import { getI18nConfig } from './configs'
 import { AuthModule } from './auth/auth.module'
-<<<<<<< HEAD
-import { CaptchaModule } from './captcha/captcha.module'
-=======
-import { isDevelopment, isTgTokenPresent } from './common/constants'
->>>>>>> a75c5b73
+import { CaptchaModule, isDevelopment, isTgTokenPresent } from './captcha/captcha.module'
 
 const modules = [
   ConfigModule.forRoot({ envFilePath: '.env', isGlobal: true }),
