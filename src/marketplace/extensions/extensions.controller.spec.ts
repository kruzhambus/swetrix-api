import { Test, TestingModule } from '@nestjs/testing'
import { getRepositoryToken } from '@nestjs/typeorm'
<<<<<<< HEAD
import { Extension } from './entities/extension.entity'
=======
import { CategoriesService } from '../categories/categories.service'
import { Extension } from './extension.entity'
>>>>>>> c6fcca15
import { ExtensionsController } from './extensions.controller'
import { ExtensionsService } from './extensions.service'
import { Category } from '../categories/category.entity'

describe('ExtensionsController', () => {
  let controller: ExtensionsController
  const EXTENSION_REPOSITORY_TOKEN = getRepositoryToken(Extension)
  const CATEGORY_REPOSITORY_TOKEN = getRepositoryToken(Category)
  beforeEach(async () => {
    const module: TestingModule = await Test.createTestingModule({
      controllers: [ExtensionsController],
      providers: [
        ExtensionsService,
        {
          provide: EXTENSION_REPOSITORY_TOKEN,
          useValue: { create: jest.fn(), save: jest.fn(), findOne: jest.fn() },
        },
        CategoriesService,
        {
          provide: CATEGORY_REPOSITORY_TOKEN,
          useValue: { create: jest.fn(), save: jest.fn(), findOne: jest.fn() },
        },
      ],
    }).compile()

    controller = module.get<ExtensionsController>(ExtensionsController)
  })
  describe('root', () => {
    it('should be defined', () => {
      expect(controller).toBeDefined()
    })
    it('createExtension should be defined', () => {
      expect(controller.createExtension).toBeDefined()
    })
    it('deleteExtension should be defined', () => {
      expect(controller.deleteExtension).toBeDefined()
    })
    it('getAllExtension should be defined', () => {
      expect(controller.getExtension).toBeDefined()
    })

    it('getExtension should be defined', () => {
      expect(controller.getExtension).toBeDefined()
    })
    it('updateExtension should be defined', () => {
      expect(controller.updateExtension).toBeDefined()
    })
  })
})<|MERGE_RESOLUTION|>--- conflicted
+++ resolved
@@ -1,11 +1,7 @@
 import { Test, TestingModule } from '@nestjs/testing'
 import { getRepositoryToken } from '@nestjs/typeorm'
-<<<<<<< HEAD
 import { Extension } from './entities/extension.entity'
-=======
 import { CategoriesService } from '../categories/categories.service'
-import { Extension } from './extension.entity'
->>>>>>> c6fcca15
 import { ExtensionsController } from './extensions.controller'
 import { ExtensionsService } from './extensions.service'
 import { Category } from '../categories/category.entity'
