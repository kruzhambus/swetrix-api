<<<<<<< HEAD
import {
  ForbiddenException,
  Injectable,
  BadRequestException,
  UnprocessableEntityException,
  InternalServerErrorException,
  ConflictException,
} from '@nestjs/common'
import { InjectRepository } from '@nestjs/typeorm'
import { Repository } from 'typeorm'
import * as _isEmpty from 'lodash/isEmpty'
import * as _isString from 'lodash/isString'
import * as _size from 'lodash/size'
import * as _join from 'lodash/join'
import * as _find from 'lodash/find'
import * as _map from 'lodash/map'
import * as _pick from 'lodash/pick'
import * as _trim from 'lodash/trim'
import * as _findIndex from 'lodash/findIndex'
import * as _includes from 'lodash/includes'
import * as dayjs from 'dayjs'
import * as utc from 'dayjs/plugin/utc'
// @ts-ignore
import * as validateIP from 'validate-ip-node'

import { Pagination, PaginationOptionsInterface } from '../common/pagination'
import { Project } from './entity/project.entity'
import { ProjectShare } from './entity/project-share.entity'
import { ProjectDTO } from './dto/project.dto'
import { UserType } from '../user/entities/user.entity'
import { UserService } from 'src/user/user.service'
import { Role } from '../project/entity/project-share.entity'
import {
  isValidPID,
  redisProjectCountCacheTimeout,
  getRedisUserCountKey,
  redis,
  clickhouse,
  isSelfhosted,
  IP_REGEX,
  ORIGINS_REGEX,
  getRedisProjectKey,
  redisProjectCacheTimeout,
} from '../common/constants'
import {
  getProjectsClickhouse,
} from '../common/utils'

dayjs.extend(utc)

// const updateProjectRedis = async (id: string, project: Project) => {
//   const key = getRedisProjectKey(id)

//   try {
//     await redis.set(
//       key,
//       JSON.stringify(project),
//       'EX',
//       redisProjectCacheTimeout,
//     )
//   } catch {
//     await redis.del(key)
//   }
// }

export const deleteProjectRedis = async (id: string) => {
  const key = getRedisProjectKey(id)

  try {
    await redis.del(key)
  } catch (e) {
    console.error(`Error deleting project ${id} from redis: ${e}`)
  }
}

export const deleteProjectsRedis = async (ids: string[]) => {
  await Promise.all(_map(ids, deleteProjectRedis))
}

export const processProjectUser = (project: Project): Project => {
  const { share } = project

  for (let j = 0; j < _size(share); ++j) {
    const { user } = share[j]

    if (user) {
      share[j].user = _pick(user, ['email'])
    }
  }

  return project
}

export const processProjectsUser = (projects: Project[]): Project[] => {
  for (let i = 0; i < _size(projects); ++i) {
    projects[i] = processProjectUser(projects[i])
  }

  return projects
}

@Injectable()
export class ProjectService {
  constructor(
    @InjectRepository(Project)
    private projectsRepository: Repository<Project>,
    @InjectRepository(ProjectShare)
    private projectShareRepository: Repository<ProjectShare>,
    private userService: UserService,
  ) { }

  async getRedisProject(pid: string): Promise<Project | null> {
    const pidKey = getRedisProjectKey(pid)
    let project: string | Project = await redis.get(pidKey)

    if (_isEmpty(project)) {
      if (isSelfhosted) {
        project = await getProjectsClickhouse(pid)
      } else {
        // todo: optimise the relations - select
        // select only required columns
        // https://stackoverflow.com/questions/59645009/how-to-return-only-some-columns-of-a-relations-with-typeorm
        project = await this.findOne(pid, {
          relations: ['admin'],
          select: ['origins', 'active', 'admin', 'public', 'ipBlacklist', 'captchaSecretKey', 'isCaptchaEnabled'],
        })
      }
      if (_isEmpty(project))
        throw new BadRequestException(
          'The provided Project ID (pid) is incorrect',
        )

      if (!isSelfhosted) {
        const share = await this.findShare({
          where: {
            project: pid,
          },
          relations: ['user'],
        })
        // @ts-ignore
        project = { ...project, share }
      }

      await redis.set(
        pidKey,
        JSON.stringify(project),
        'EX',
        redisProjectCacheTimeout,
      )
    } else {
      try {
        project = JSON.parse(project)
      } catch {
        throw new InternalServerErrorException('Error while processing project')
      }
    }

    // @ts-ignore
    return project
  }

  async paginate(
    options: PaginationOptionsInterface,
    where: Record<string, unknown> | undefined,
  ): Promise<Pagination<Project>> {
    const [results, total] = await this.projectsRepository.findAndCount({
      take: options.take || 100,
      skip: options.skip || 0,
      where,
      order: {
        name: 'ASC',
      },
      relations: ['share', 'share.user'],
    })

    return new Pagination<Project>({
      results: processProjectsUser(results),
      total,
    })
  }

  async paginateShared(
    options: PaginationOptionsInterface,
    where: Record<string, unknown> | undefined,
  ): Promise<Pagination<ProjectShare>> {
    const [results, total] = await this.projectShareRepository.findAndCount({
      take: options.take || 100,
      skip: options.skip || 0,
      where,
      order: {
        project: 'ASC',
      },
      relations: ['project'],
    })

    return new Pagination<ProjectShare>({
      // results: processProjectsUser(results),
      results,
      total,
    })
  }

  async count(): Promise<number> {
    return await this.projectsRepository.count()
  }

  async create(project: ProjectDTO | Project): Promise<Project> {
    return this.projectsRepository.save(project)
  }

  async update(
    id: string,
    projectDTO: ProjectDTO | Project,
  ): Promise<any> {
    return this.projectsRepository.update(id, projectDTO)
  }

  async delete(id: string): Promise<any> {
    return this.projectsRepository.delete(id)
  }

  async deleteMultiple(pids: string[]): Promise<any> {
    return (
      this.projectsRepository
        .createQueryBuilder()
        .delete()
        // TODO: !!! Enforce Prepared Statements and Parameterization
        .where(`id IN (${pids})`)
        .execute()
    )
  }

  async deleteMultipleShare(where: string): Promise<any> {
    return this.projectShareRepository
      .createQueryBuilder()
      .delete()
      .where(where)
      .execute()
  }

  async createShare(share: ProjectShare): Promise<ProjectShare> {
    return this.projectShareRepository.save(share)
  }

  async deleteShare(id: string): Promise<any> {
    return this.projectShareRepository.delete(id)
  }

  async updateShare(id: string, share: ProjectShare | Object): Promise<any> {
    return this.projectShareRepository.update(id, share)
  }

  async findShare(params: object): Promise<ProjectShare[]> {
    return this.projectShareRepository.find(params)
  }

  async findOneShare(
    id: string,
    params: Object = {},
  ): Promise<ProjectShare | null> {
    return this.projectShareRepository.findOne(id, params)
  }

  findOneWithRelations(id: string): Promise<Project | null> {
    return this.projectsRepository.findOne(id, { relations: ['admin'] })
  }

  findOne(id: string, params: Object = {}): Promise<Project | null> {
    return this.projectsRepository.findOne(id, params)
  }

  findWhere(
    where: Record<string, unknown>,
    relations?: string[],
  ): Promise<Project[]> {
    return this.projectsRepository.find({ where, relations })
  }

  find(params: object): Promise<Project[]> {
    return this.projectsRepository.find(params)
  }

  findOneWhere(
    where: Record<string, unknown>,
    params: object = {},
  ): Promise<Project> {
    return this.projectsRepository.findOne({ where, ...params })
  }

  allowedToView(project: Project, uid: string | null): void {
    if (
      project.public ||
      uid === project.admin?.id ||
      _findIndex(project.share, ({ user }) => user?.id === uid) !== -1
    ) {
      return
    } else {
      throw new ForbiddenException('You are not allowed to view this project')
    }
  }

  allowedToManage(
    project: Project,
    uid: string,
    roles: Array<UserType> = [],
    message: string = 'You are not allowed to manage this project'
  ): void {
    if (
      uid === project.admin?.id ||
      _includes(roles, UserType.ADMIN) ||
      _findIndex(
        project.share,
        share => share.user?.id === uid && share.role === Role.admin,
      ) !== -1
    ) {
      return
    } else {
      throw new ForbiddenException(message)
    }
  }

  async checkIfIDUnique(projectID: string): Promise<void> {
    const project = await this.findOne(projectID)

    if (project) {
      throw new BadRequestException('Selected project ID is already in use')
    }
  }

  checkIfIDUniqueClickhouse(projects: Array<object>, projectID: string): void {
    if (_find(projects, ({ id }) => id === projectID)) {
      throw new BadRequestException('Selected project ID is already in use')
    }
  }

  formatToClickhouse(project: Project): object {
    const updProject = { ...project }
    // @ts-ignore
    updProject.active = Number(updProject.active)
    // @ts-ignore
    updProject.public = Number(updProject.public)
    // @ts-ignore
    updProject.origins = _isString(updProject.origins)
      ? updProject.origins
      : _join(updProject.origins, ',')

    return updProject
  }

  formatFromClickhouse(project: object): object {
    const updProject = { ...project }
    // @ts-ignore
    updProject.active = Boolean(updProject.active)
    // @ts-ignore
    updProject.public = Boolean(updProject.public)

    return updProject
  }

  validateProject(projectDTO: ProjectDTO) {
    if (!isValidPID(projectDTO.id))
      throw new UnprocessableEntityException(
        'The provided Project ID (pid) is incorrect',
      )
    if (_size(projectDTO.name) > 50)
      throw new UnprocessableEntityException('The project name is too long')
    if (_size(_join(projectDTO.origins, ',')) > 300)
      throw new UnprocessableEntityException(
        'The list of allowed origins has to be smaller than 300 symbols',
      )
    if (_size(_join(projectDTO.ipBlacklist, ',')) > 300)
      throw new UnprocessableEntityException(
        'The list of allowed blacklisted IP addresses must be less than 300 characters.',
      )

    _map(projectDTO.origins, host => {
      if (!ORIGINS_REGEX.test(_trim(host))) {
        throw new ConflictException(`Host ${host} is not correct`)
      }
    })

    _map(projectDTO.ipBlacklist, ip => {
      if (!validateIP(_trim(ip)) && !IP_REGEX.test(_trim(ip))) {
        throw new ConflictException(`IP address ${ip} is not correct`)
      }
    })
  }

  // Returns amount of exirsting events starting from month
  async getRedisCount(uid: string): Promise<number | null> {
    const countKey = getRedisUserCountKey(uid)
    let count: string | number = await redis.get(countKey)

    if (_isEmpty(count)) {
      const monthStart = dayjs
        .utc()
        .startOf('month')
        .format('YYYY-MM-DD HH:mm:ss')
      const monthEnd = dayjs.utc().endOf('month').format('YYYY-MM-DD HH:mm:ss')

      let pids

      if (isSelfhosted) {
        // selfhosted has no limits
        return 0
      } else {
        pids = await this.find({
          where: {
            admin: uid,
          },
          select: ['id'],
        })
      }

      if (_isEmpty(pids)) {
        return 0
      }

      const count_ev_query = `SELECT COUNT() FROM analytics WHERE pid IN (${_join(
        _map(pids, el => `'${el.id}'`),
        ',',
      )}) AND created BETWEEN '${monthStart}' AND '${monthEnd}'`
      const count_custom_ev_query = `SELECT COUNT() FROM customEV WHERE pid IN (${_join(
        _map(pids, el => `'${el.id}'`),
        ',',
      )}) AND created BETWEEN '${monthStart}' AND '${monthEnd}'`

      const pageviews = (await clickhouse.query(count_ev_query).toPromise())[0][
        'count()'
      ]
      const customEvents = (
        await clickhouse.query(count_custom_ev_query).toPromise()
      )[0]['count()']

      count = pageviews + customEvents

      await redis.set(
        countKey,
        `${pageviews}`,
        'EX',
        redisProjectCountCacheTimeout,
      )
    } else {
      try {
        // @ts-ignore
        count = Number(count)
      } catch (e) {
        count = 0
        console.error(e)
        throw new InternalServerErrorException('Error while processing project')
      }
    }

    // @ts-ignore
    return count
  }

  async clearProjectsRedisCache(uid: string): Promise<void> {
    const projects = await this.findWhere({
      admin: uid,
    })

    if (_isEmpty(projects)) {
      return
    }

    const pids = _map(projects, 'id')

    await deleteProjectsRedis(pids)
  }

  async clearProjectsRedisCacheByEmail(email: string): Promise<void> {
    const user = await this.userService.findOneWhere({ email })

    if (!user) {
      return
    }

    await this.clearProjectsRedisCache(user.id)
  }
}
=======
import {
  ForbiddenException,
  Injectable,
  BadRequestException,
  UnprocessableEntityException,
  InternalServerErrorException,
  ConflictException,
} from '@nestjs/common'
import { InjectRepository } from '@nestjs/typeorm'
import { Repository } from 'typeorm'
import * as _isEmpty from 'lodash/isEmpty'
import * as _isString from 'lodash/isString'
import * as _size from 'lodash/size'
import * as _join from 'lodash/join'
import * as _find from 'lodash/find'
import * as _map from 'lodash/map'
import * as _pick from 'lodash/pick'
import * as _trim from 'lodash/trim'
import * as _findIndex from 'lodash/findIndex'
import * as _includes from 'lodash/includes'
import * as dayjs from 'dayjs'
import * as utc from 'dayjs/plugin/utc'
// @ts-ignore
import * as validateIP from 'validate-ip-node'

import { Pagination, PaginationOptionsInterface } from '../common/pagination'
import { Project } from './entity/project.entity'
import { ProjectShare } from './entity/project-share.entity'
import { ProjectDTO } from './dto/project.dto'
import { UserType } from '../user/entities/user.entity'
import { UserService } from 'src/user/user.service'
import { Role } from '../project/entity/project-share.entity'
import {
  isValidPID,
  redisProjectCountCacheTimeout,
  getRedisUserCountKey,
  redis,
  clickhouse,
  isSelfhosted,
  IP_REGEX,
  ORIGINS_REGEX,
  getRedisProjectKey,
} from '../common/constants'
import { ProjectSubscriber } from './entity'
import { ActionTokensService } from 'src/action-tokens/action-tokens.service'
import { ActionTokenType } from 'src/action-tokens/action-token.entity'
import { MailerService } from 'src/mailer/mailer.service'
import { LetterTemplate } from 'src/mailer/letter'
import { AddSubscriberType } from './types'
import { GetSubscribersQueriesDto, UpdateSubscriberBodyDto } from './dto'
import { ReportFrequency } from './enums'

dayjs.extend(utc)

// const updateProjectRedis = async (id: string, project: Project) => {
//   const key = getRedisProjectKey(id)

//   try {
//     await redis.set(
//       key,
//       JSON.stringify(project),
//       'EX',
//       redisProjectCacheTimeout,
//     )
//   } catch {
//     await redis.del(key)
//   }
// }

export const deleteProjectRedis = async (id: string) => {
  const key = getRedisProjectKey(id)

  try {
    await redis.del(key)
  } catch (e) {
    console.error(`Error deleting project ${id} from redis: ${e}`)
  }
}

export const deleteProjectsRedis = async (ids: string[]) => {
  await Promise.all(_map(ids, deleteProjectRedis))
}

export const processProjectUser = (project: Project): Project => {
  const { share } = project

  for (let j = 0; j < _size(share); ++j) {
    const { user } = share[j]

    if (user) {
      share[j].user = _pick(user, ['email'])
    }
  }

  return project
}

export const processProjectsUser = (projects: Project[]): Project[] => {
  for (let i = 0; i < _size(projects); ++i) {
    projects[i] = processProjectUser(projects[i])
  }

  return projects
}

@Injectable()
export class ProjectService {
  constructor(
    @InjectRepository(Project)
    private projectsRepository: Repository<Project>,
    @InjectRepository(ProjectShare)
    private projectShareRepository: Repository<ProjectShare>,
    private userService: UserService,
    @InjectRepository(ProjectSubscriber)
    private readonly projectSubscriberRepository: Repository<ProjectSubscriber>,
    private readonly actionTokens: ActionTokensService,
    private readonly mailerService: MailerService,
  ) {}

  async paginate(
    options: PaginationOptionsInterface,
    where: Record<string, unknown> | undefined,
  ): Promise<Pagination<Project>> {
    const [results, total] = await this.projectsRepository.findAndCount({
      take: options.take || 100,
      skip: options.skip || 0,
      where,
      order: {
        name: 'ASC',
      },
      relations: ['share', 'share.user'],
    })

    return new Pagination<Project>({
      results: processProjectsUser(results),
      total,
    })
  }

  async paginateShared(
    options: PaginationOptionsInterface,
    where: Record<string, unknown> | undefined,
  ): Promise<Pagination<ProjectShare>> {
    const [results, total] = await this.projectShareRepository.findAndCount({
      take: options.take || 100,
      skip: options.skip || 0,
      where,
      order: {
        project: 'ASC',
      },
      relations: ['project'],
    })

    return new Pagination<ProjectShare>({
      // results: processProjectsUser(results),
      results,
      total,
    })
  }

  async count(): Promise<number> {
    return await this.projectsRepository.count()
  }

  async create(project: ProjectDTO | Project): Promise<Project> {
    return this.projectsRepository.save(project)
  }

  async update(
    id: string,
    projectDTO: ProjectDTO,
  ): Promise<any> {
    return this.projectsRepository.update(id, projectDTO)
  }

  async delete(id: string): Promise<any> {
    return this.projectsRepository.delete(id)
  }

  async deleteMultiple(pids: string[]): Promise<any> {
    return (
      this.projectsRepository
        .createQueryBuilder()
        .delete()
        // TODO: !!! Enforce Prepared Statements and Parameterization
        .where(`id IN (${pids})`)
        .execute()
    )
  }

  async deleteMultipleShare(where: string): Promise<any> {
    return this.projectShareRepository
      .createQueryBuilder()
      .delete()
      .where(where)
      .execute()
  }

  async createShare(share: ProjectShare): Promise<ProjectShare> {
    return this.projectShareRepository.save(share)
  }

  async deleteShare(id: string): Promise<any> {
    return this.projectShareRepository.delete(id)
  }

  async updateShare(id: string, share: ProjectShare | Object): Promise<any> {
    return this.projectShareRepository.update(id, share)
  }

  async findShare(params: object): Promise<ProjectShare[]> {
    return this.projectShareRepository.find(params)
  }

  async findOneShare(
    id: string,
    params: Object = {},
  ): Promise<ProjectShare | null> {
    return this.projectShareRepository.findOne(id, params)
  }

  findOneWithRelations(id: string): Promise<Project | null> {
    return this.projectsRepository.findOne(id, { relations: ['admin'] })
  }

  findOne(id: string, params: Object = {}): Promise<Project | null> {
    return this.projectsRepository.findOne(id, params)
  }

  findWhere(
    where: Record<string, unknown>,
    relations?: string[],
  ): Promise<Project[]> {
    return this.projectsRepository.find({ where, relations })
  }

  find(params: object): Promise<Project[]> {
    return this.projectsRepository.find(params)
  }

  findOneWhere(
    where: Record<string, unknown>,
    params: object = {},
  ): Promise<Project> {
    return this.projectsRepository.findOne({ where, ...params })
  }

  allowedToView(project: Project, uid: string | null): void {
    if (
      project.public ||
      uid === project.admin?.id ||
      _findIndex(project.share, ({ user }) => user?.id === uid) !== -1
    ) {
      return
    } else {
      throw new ForbiddenException('You are not allowed to view this project')
    }
  }

  allowedToManage(
    project: Project,
    uid: string,
    roles: Array<UserType> = [],
    message: string = 'You are not allowed to manage this project'
  ): void {
    if (
      uid === project.admin?.id ||
      _includes(roles, UserType.ADMIN) ||
      _findIndex(
        project.share,
        share => share.user?.id === uid && share.role === Role.admin,
      ) !== -1
    ) {
      return
    } else {
      throw new ForbiddenException(message)
    }
  }

  async checkIfIDUnique(projectID: string): Promise<void> {
    const project = await this.findOne(projectID)

    if (project) {
      throw new BadRequestException('Selected project ID is already in use')
    }
  }

  checkIfIDUniqueClickhouse(projects: Array<object>, projectID: string): void {
    if (_find(projects, ({ id }) => id === projectID)) {
      throw new BadRequestException('Selected project ID is already in use')
    }
  }

  formatToClickhouse(project: Project): object {
    const updProject = { ...project }
    // @ts-ignore
    updProject.active = Number(updProject.active)
    // @ts-ignore
    updProject.public = Number(updProject.public)
    // @ts-ignore
    updProject.origins = _isString(updProject.origins)
      ? updProject.origins
      : _join(updProject.origins, ',')

    return updProject
  }

  formatFromClickhouse(project: object): object {
    const updProject = { ...project }
    // @ts-ignore
    updProject.active = Boolean(updProject.active)
    // @ts-ignore
    updProject.public = Boolean(updProject.public)

    return updProject
  }

  validateProject(projectDTO: ProjectDTO) {
    if (!isValidPID(projectDTO.id))
      throw new UnprocessableEntityException(
        'The provided Project ID (pid) is incorrect',
      )
    if (_size(projectDTO.name) > 50)
      throw new UnprocessableEntityException('The project name is too long')
    if (_size(_join(projectDTO.origins, ',')) > 300)
      throw new UnprocessableEntityException(
        'The list of allowed origins has to be smaller than 300 symbols',
      )
    if (_size(_join(projectDTO.ipBlacklist, ',')) > 300)
      throw new UnprocessableEntityException(
        'The list of allowed blacklisted IP addresses must be less than 300 characters.',
      )

    _map(projectDTO.origins, host => {
      if (!ORIGINS_REGEX.test(_trim(host))) {
        throw new ConflictException(`Host ${host} is not correct`)
      }
    })

    _map(projectDTO.ipBlacklist, ip => {
      if (!validateIP(_trim(ip)) && !IP_REGEX.test(_trim(ip))) {
        throw new ConflictException(`IP address ${ip} is not correct`)
      }
    })
  }

  // Returns amount of exirsting events starting from month
  async getRedisCount(uid: string): Promise<number | null> {
    const countKey = getRedisUserCountKey(uid)
    let count: string | number = await redis.get(countKey)

    if (_isEmpty(count)) {
      const monthStart = dayjs
        .utc()
        .startOf('month')
        .format('YYYY-MM-DD HH:mm:ss')
      const monthEnd = dayjs.utc().endOf('month').format('YYYY-MM-DD HH:mm:ss')

      let pids

      if (isSelfhosted) {
        // selfhosted has no limits
        return 0
      } else {
        pids = await this.find({
          where: {
            admin: uid,
          },
          select: ['id'],
        })
      }

      if (_isEmpty(pids)) {
        return 0
      }

      const count_ev_query = `SELECT COUNT() FROM analytics WHERE pid IN (${_join(
        _map(pids, el => `'${el.id}'`),
        ',',
      )}) AND created BETWEEN '${monthStart}' AND '${monthEnd}'`
      const count_custom_ev_query = `SELECT COUNT() FROM customEV WHERE pid IN (${_join(
        _map(pids, el => `'${el.id}'`),
        ',',
      )}) AND created BETWEEN '${monthStart}' AND '${monthEnd}'`

      const pageviews = (await clickhouse.query(count_ev_query).toPromise())[0][
        'count()'
      ]
      const customEvents = (
        await clickhouse.query(count_custom_ev_query).toPromise()
      )[0]['count()']

      count = pageviews + customEvents

      await redis.set(
        countKey,
        `${pageviews}`,
        'EX',
        redisProjectCountCacheTimeout,
      )
    } else {
      try {
        // @ts-ignore
        count = Number(count)
      } catch (e) {
        count = 0
        console.error(e)
        throw new InternalServerErrorException('Error while processing project')
      }
    }

    // @ts-ignore
    return count
  }

  async clearProjectsRedisCache(uid: string): Promise<void> {
    const projects = await this.findWhere({
      admin: uid,
    })

    if (_isEmpty(projects)) {
      return
    }

    const pids = _map(projects, 'id')

    await deleteProjectsRedis(pids)
  }

  async clearProjectsRedisCacheByEmail(email: string): Promise<void> {
    const user = await this.userService.findOneWhere({ email })

    if (!user) {
      return
    }

    await this.clearProjectsRedisCache(user.id)
  }

  async getProject(projectId: string, userId: string) {
    return await this.projectsRepository.findOne({
      where: {
        id: projectId,
        admin: { id: userId },
      },
    })
  }

  async getSubscriberByEmail(projectId: string, email: string) {
    return await this.projectSubscriberRepository.findOne({
      where: { projectId, email },
    })
  }

  async addSubscriber(data: AddSubscriberType) {
    const subscriber = await this.projectSubscriberRepository.save({ ...data })

    await this.sendSubscriberInvite(
      data, subscriber.id,
    )

    return subscriber
  }

  async sendSubscriberInvite(
    data: AddSubscriberType,
    subscriberId: string,
  ) {
    const {
      userId, projectId, projectName, email, origin 
    } = data

    const actionToken = await this.actionTokens.createActionToken(
      userId,
      ActionTokenType.ADDING_PROJECT_SUBSCRIBER,
      `${projectId}:${subscriberId}`,
    )

    const url = `${origin}/projects/${projectId}/subscribers/invite?token=${actionToken.id}`

    await this.mailerService.sendEmail(
      email,
      LetterTemplate.ProjectSubscriberInvitation,
      {
        url, projectName,
      },
    )
  }

  async getProjectById(projectId: string) {
    return await this.projectsRepository.findOne({
      where: { id: projectId },
    })
  }

  async getSubscriber(projectId: string, subscriberId: string) {
    return await this.projectSubscriberRepository.findOne({
      where: { id: subscriberId, projectId },
    })
  }

  async confirmSubscriber(
    projectId: string,
    subscriberId: string,
    token: string,
  ) {
    await this.projectSubscriberRepository.update(
      { id: subscriberId, projectId },
      { isConfirmed: true },
    )
    await this.actionTokens.deleteActionToken(token)
  }

  async getSubscribers(projectId: string, queries: GetSubscribersQueriesDto) {
    const [subscribers, count] =
      await this.projectSubscriberRepository.findAndCount({
        skip: Number(queries.offset) || 0,
        take: Number(queries.limit) > 100 ? 100 : Number(queries.limit) || 100,
        where: { projectId },
      })

    return { subscribers, count }
  }

  async updateSubscriber(
    projectId: string,
    subscriberId: string,
    data: UpdateSubscriberBodyDto,
  ) {
    await this.projectSubscriberRepository.update(
      { id: subscriberId, projectId },
      data,
    )

    return await this.getSubscriber(projectId, subscriberId)
  }

  async removeSubscriber(projectId: string, subscriberId: string) {
    await this.projectSubscriberRepository.delete({
      id: subscriberId,
      projectId,
    })
  }

  async getSubscribersForReports(reportFrequency: ReportFrequency) {
    return await this.projectSubscriberRepository.find({
      relations: ['project'],
      where: { reportFrequency, isConfirmed: true },
    })
  }

  async getSubscriberProjects(subscriberId: string) {
    const projects = await this.projectSubscriberRepository.find({
      relations: ['project'],
      where: { id: subscriberId },
    })

    return projects.map(project => project.project)
  }
}
>>>>>>> a75c5b73
<|MERGE_RESOLUTION|>--- conflicted
+++ resolved
@@ -1,4 +1,3 @@
-<<<<<<< HEAD
 import {
   ForbiddenException,
   Injectable,
@@ -46,6 +45,14 @@
 import {
   getProjectsClickhouse,
 } from '../common/utils'
+import { ProjectSubscriber } from './entity'
+import { ActionTokensService } from 'src/action-tokens/action-tokens.service'
+import { ActionTokenType } from 'src/action-tokens/action-token.entity'
+import { MailerService } from 'src/mailer/mailer.service'
+import { LetterTemplate } from 'src/mailer/letter'
+import { AddSubscriberType } from './types'
+import { GetSubscribersQueriesDto, UpdateSubscriberBodyDto } from './dto'
+import { ReportFrequency } from './enums'
 
 dayjs.extend(utc)
 
@@ -108,6 +115,11 @@
     @InjectRepository(ProjectShare)
     private projectShareRepository: Repository<ProjectShare>,
     private userService: UserService,
+    @InjectRepository(ProjectSubscriber)
+    private readonly projectSubscriberRepository: Repository<ProjectSubscriber>,
+    private readonly actionTokens: ActionTokensService,
+    private readonly mailerService: MailerService,
+  ) {}
   ) { }
 
   async getRedisProject(pid: string): Promise<Project | null> {
@@ -479,448 +491,8 @@
 
     await this.clearProjectsRedisCache(user.id)
   }
-}
-=======
-import {
-  ForbiddenException,
-  Injectable,
-  BadRequestException,
-  UnprocessableEntityException,
-  InternalServerErrorException,
-  ConflictException,
-} from '@nestjs/common'
-import { InjectRepository } from '@nestjs/typeorm'
-import { Repository } from 'typeorm'
-import * as _isEmpty from 'lodash/isEmpty'
-import * as _isString from 'lodash/isString'
-import * as _size from 'lodash/size'
-import * as _join from 'lodash/join'
-import * as _find from 'lodash/find'
-import * as _map from 'lodash/map'
-import * as _pick from 'lodash/pick'
-import * as _trim from 'lodash/trim'
-import * as _findIndex from 'lodash/findIndex'
-import * as _includes from 'lodash/includes'
-import * as dayjs from 'dayjs'
-import * as utc from 'dayjs/plugin/utc'
-// @ts-ignore
-import * as validateIP from 'validate-ip-node'
-
-import { Pagination, PaginationOptionsInterface } from '../common/pagination'
-import { Project } from './entity/project.entity'
-import { ProjectShare } from './entity/project-share.entity'
-import { ProjectDTO } from './dto/project.dto'
-import { UserType } from '../user/entities/user.entity'
-import { UserService } from 'src/user/user.service'
-import { Role } from '../project/entity/project-share.entity'
-import {
-  isValidPID,
-  redisProjectCountCacheTimeout,
-  getRedisUserCountKey,
-  redis,
-  clickhouse,
-  isSelfhosted,
-  IP_REGEX,
-  ORIGINS_REGEX,
-  getRedisProjectKey,
-} from '../common/constants'
-import { ProjectSubscriber } from './entity'
-import { ActionTokensService } from 'src/action-tokens/action-tokens.service'
-import { ActionTokenType } from 'src/action-tokens/action-token.entity'
-import { MailerService } from 'src/mailer/mailer.service'
-import { LetterTemplate } from 'src/mailer/letter'
-import { AddSubscriberType } from './types'
-import { GetSubscribersQueriesDto, UpdateSubscriberBodyDto } from './dto'
-import { ReportFrequency } from './enums'
-
-dayjs.extend(utc)
-
-// const updateProjectRedis = async (id: string, project: Project) => {
-//   const key = getRedisProjectKey(id)
-
-//   try {
-//     await redis.set(
-//       key,
-//       JSON.stringify(project),
-//       'EX',
-//       redisProjectCacheTimeout,
-//     )
-//   } catch {
-//     await redis.del(key)
-//   }
-// }
-
-export const deleteProjectRedis = async (id: string) => {
-  const key = getRedisProjectKey(id)
-
-  try {
-    await redis.del(key)
-  } catch (e) {
-    console.error(`Error deleting project ${id} from redis: ${e}`)
-  }
-}
-
-export const deleteProjectsRedis = async (ids: string[]) => {
-  await Promise.all(_map(ids, deleteProjectRedis))
-}
-
-export const processProjectUser = (project: Project): Project => {
-  const { share } = project
-
-  for (let j = 0; j < _size(share); ++j) {
-    const { user } = share[j]
-
-    if (user) {
-      share[j].user = _pick(user, ['email'])
-    }
-  }
-
-  return project
-}
-
-export const processProjectsUser = (projects: Project[]): Project[] => {
-  for (let i = 0; i < _size(projects); ++i) {
-    projects[i] = processProjectUser(projects[i])
-  }
-
-  return projects
-}
-
-@Injectable()
-export class ProjectService {
-  constructor(
-    @InjectRepository(Project)
-    private projectsRepository: Repository<Project>,
-    @InjectRepository(ProjectShare)
-    private projectShareRepository: Repository<ProjectShare>,
-    private userService: UserService,
-    @InjectRepository(ProjectSubscriber)
-    private readonly projectSubscriberRepository: Repository<ProjectSubscriber>,
-    private readonly actionTokens: ActionTokensService,
-    private readonly mailerService: MailerService,
-  ) {}
-
-  async paginate(
-    options: PaginationOptionsInterface,
-    where: Record<string, unknown> | undefined,
-  ): Promise<Pagination<Project>> {
-    const [results, total] = await this.projectsRepository.findAndCount({
-      take: options.take || 100,
-      skip: options.skip || 0,
-      where,
-      order: {
-        name: 'ASC',
-      },
-      relations: ['share', 'share.user'],
-    })
-
-    return new Pagination<Project>({
-      results: processProjectsUser(results),
-      total,
-    })
-  }
-
-  async paginateShared(
-    options: PaginationOptionsInterface,
-    where: Record<string, unknown> | undefined,
-  ): Promise<Pagination<ProjectShare>> {
-    const [results, total] = await this.projectShareRepository.findAndCount({
-      take: options.take || 100,
-      skip: options.skip || 0,
-      where,
-      order: {
-        project: 'ASC',
-      },
-      relations: ['project'],
-    })
-
-    return new Pagination<ProjectShare>({
-      // results: processProjectsUser(results),
-      results,
-      total,
-    })
-  }
-
-  async count(): Promise<number> {
-    return await this.projectsRepository.count()
-  }
-
-  async create(project: ProjectDTO | Project): Promise<Project> {
-    return this.projectsRepository.save(project)
-  }
-
-  async update(
-    id: string,
-    projectDTO: ProjectDTO,
-  ): Promise<any> {
-    return this.projectsRepository.update(id, projectDTO)
-  }
-
-  async delete(id: string): Promise<any> {
-    return this.projectsRepository.delete(id)
-  }
-
-  async deleteMultiple(pids: string[]): Promise<any> {
-    return (
-      this.projectsRepository
-        .createQueryBuilder()
-        .delete()
-        // TODO: !!! Enforce Prepared Statements and Parameterization
-        .where(`id IN (${pids})`)
-        .execute()
-    )
-  }
-
-  async deleteMultipleShare(where: string): Promise<any> {
-    return this.projectShareRepository
-      .createQueryBuilder()
-      .delete()
-      .where(where)
-      .execute()
-  }
-
-  async createShare(share: ProjectShare): Promise<ProjectShare> {
-    return this.projectShareRepository.save(share)
-  }
-
-  async deleteShare(id: string): Promise<any> {
-    return this.projectShareRepository.delete(id)
-  }
-
-  async updateShare(id: string, share: ProjectShare | Object): Promise<any> {
-    return this.projectShareRepository.update(id, share)
-  }
-
-  async findShare(params: object): Promise<ProjectShare[]> {
-    return this.projectShareRepository.find(params)
-  }
-
-  async findOneShare(
-    id: string,
-    params: Object = {},
-  ): Promise<ProjectShare | null> {
-    return this.projectShareRepository.findOne(id, params)
-  }
-
-  findOneWithRelations(id: string): Promise<Project | null> {
-    return this.projectsRepository.findOne(id, { relations: ['admin'] })
-  }
-
-  findOne(id: string, params: Object = {}): Promise<Project | null> {
-    return this.projectsRepository.findOne(id, params)
-  }
-
-  findWhere(
-    where: Record<string, unknown>,
-    relations?: string[],
-  ): Promise<Project[]> {
-    return this.projectsRepository.find({ where, relations })
-  }
-
-  find(params: object): Promise<Project[]> {
-    return this.projectsRepository.find(params)
-  }
-
-  findOneWhere(
-    where: Record<string, unknown>,
-    params: object = {},
-  ): Promise<Project> {
-    return this.projectsRepository.findOne({ where, ...params })
-  }
-
-  allowedToView(project: Project, uid: string | null): void {
-    if (
-      project.public ||
-      uid === project.admin?.id ||
-      _findIndex(project.share, ({ user }) => user?.id === uid) !== -1
-    ) {
-      return
-    } else {
-      throw new ForbiddenException('You are not allowed to view this project')
-    }
-  }
-
-  allowedToManage(
-    project: Project,
-    uid: string,
-    roles: Array<UserType> = [],
-    message: string = 'You are not allowed to manage this project'
-  ): void {
-    if (
-      uid === project.admin?.id ||
-      _includes(roles, UserType.ADMIN) ||
-      _findIndex(
-        project.share,
-        share => share.user?.id === uid && share.role === Role.admin,
-      ) !== -1
-    ) {
-      return
-    } else {
-      throw new ForbiddenException(message)
-    }
-  }
-
-  async checkIfIDUnique(projectID: string): Promise<void> {
-    const project = await this.findOne(projectID)
-
-    if (project) {
-      throw new BadRequestException('Selected project ID is already in use')
-    }
-  }
-
-  checkIfIDUniqueClickhouse(projects: Array<object>, projectID: string): void {
-    if (_find(projects, ({ id }) => id === projectID)) {
-      throw new BadRequestException('Selected project ID is already in use')
-    }
-  }
-
-  formatToClickhouse(project: Project): object {
-    const updProject = { ...project }
-    // @ts-ignore
-    updProject.active = Number(updProject.active)
-    // @ts-ignore
-    updProject.public = Number(updProject.public)
-    // @ts-ignore
-    updProject.origins = _isString(updProject.origins)
-      ? updProject.origins
-      : _join(updProject.origins, ',')
-
-    return updProject
-  }
-
-  formatFromClickhouse(project: object): object {
-    const updProject = { ...project }
-    // @ts-ignore
-    updProject.active = Boolean(updProject.active)
-    // @ts-ignore
-    updProject.public = Boolean(updProject.public)
-
-    return updProject
-  }
-
-  validateProject(projectDTO: ProjectDTO) {
-    if (!isValidPID(projectDTO.id))
-      throw new UnprocessableEntityException(
-        'The provided Project ID (pid) is incorrect',
-      )
-    if (_size(projectDTO.name) > 50)
-      throw new UnprocessableEntityException('The project name is too long')
-    if (_size(_join(projectDTO.origins, ',')) > 300)
-      throw new UnprocessableEntityException(
-        'The list of allowed origins has to be smaller than 300 symbols',
-      )
-    if (_size(_join(projectDTO.ipBlacklist, ',')) > 300)
-      throw new UnprocessableEntityException(
-        'The list of allowed blacklisted IP addresses must be less than 300 characters.',
-      )
-
-    _map(projectDTO.origins, host => {
-      if (!ORIGINS_REGEX.test(_trim(host))) {
-        throw new ConflictException(`Host ${host} is not correct`)
-      }
-    })
-
-    _map(projectDTO.ipBlacklist, ip => {
-      if (!validateIP(_trim(ip)) && !IP_REGEX.test(_trim(ip))) {
-        throw new ConflictException(`IP address ${ip} is not correct`)
-      }
-    })
-  }
-
-  // Returns amount of exirsting events starting from month
-  async getRedisCount(uid: string): Promise<number | null> {
-    const countKey = getRedisUserCountKey(uid)
-    let count: string | number = await redis.get(countKey)
-
-    if (_isEmpty(count)) {
-      const monthStart = dayjs
-        .utc()
-        .startOf('month')
-        .format('YYYY-MM-DD HH:mm:ss')
-      const monthEnd = dayjs.utc().endOf('month').format('YYYY-MM-DD HH:mm:ss')
-
-      let pids
-
-      if (isSelfhosted) {
-        // selfhosted has no limits
-        return 0
-      } else {
-        pids = await this.find({
-          where: {
-            admin: uid,
-          },
-          select: ['id'],
-        })
-      }
-
-      if (_isEmpty(pids)) {
-        return 0
-      }
-
-      const count_ev_query = `SELECT COUNT() FROM analytics WHERE pid IN (${_join(
-        _map(pids, el => `'${el.id}'`),
-        ',',
-      )}) AND created BETWEEN '${monthStart}' AND '${monthEnd}'`
-      const count_custom_ev_query = `SELECT COUNT() FROM customEV WHERE pid IN (${_join(
-        _map(pids, el => `'${el.id}'`),
-        ',',
-      )}) AND created BETWEEN '${monthStart}' AND '${monthEnd}'`
-
-      const pageviews = (await clickhouse.query(count_ev_query).toPromise())[0][
-        'count()'
-      ]
-      const customEvents = (
-        await clickhouse.query(count_custom_ev_query).toPromise()
-      )[0]['count()']
-
-      count = pageviews + customEvents
-
-      await redis.set(
-        countKey,
-        `${pageviews}`,
-        'EX',
-        redisProjectCountCacheTimeout,
-      )
-    } else {
-      try {
-        // @ts-ignore
-        count = Number(count)
-      } catch (e) {
-        count = 0
-        console.error(e)
-        throw new InternalServerErrorException('Error while processing project')
-      }
-    }
-
-    // @ts-ignore
-    return count
-  }
-
-  async clearProjectsRedisCache(uid: string): Promise<void> {
-    const projects = await this.findWhere({
-      admin: uid,
-    })
-
-    if (_isEmpty(projects)) {
-      return
-    }
-
-    const pids = _map(projects, 'id')
-
-    await deleteProjectsRedis(pids)
-  }
-
-  async clearProjectsRedisCacheByEmail(email: string): Promise<void> {
-    const user = await this.userService.findOneWhere({ email })
-
-    if (!user) {
-      return
-    }
-
-    await this.clearProjectsRedisCache(user.id)
-  }
-
-  async getProject(projectId: string, userId: string) {
+  
+    async getProject(projectId: string, userId: string) {
     return await this.projectsRepository.findOne({
       where: {
         id: projectId,
@@ -928,23 +500,18 @@
       },
     })
   }
-
   async getSubscriberByEmail(projectId: string, email: string) {
     return await this.projectSubscriberRepository.findOne({
       where: { projectId, email },
     })
   }
-
   async addSubscriber(data: AddSubscriberType) {
     const subscriber = await this.projectSubscriberRepository.save({ ...data })
-
     await this.sendSubscriberInvite(
       data, subscriber.id,
     )
-
     return subscriber
   }
-
   async sendSubscriberInvite(
     data: AddSubscriberType,
     subscriberId: string,
@@ -952,15 +519,12 @@
     const {
       userId, projectId, projectName, email, origin 
     } = data
-
     const actionToken = await this.actionTokens.createActionToken(
       userId,
       ActionTokenType.ADDING_PROJECT_SUBSCRIBER,
       `${projectId}:${subscriberId}`,
     )
-
     const url = `${origin}/projects/${projectId}/subscribers/invite?token=${actionToken.id}`
-
     await this.mailerService.sendEmail(
       email,
       LetterTemplate.ProjectSubscriberInvitation,
@@ -969,19 +533,16 @@
       },
     )
   }
-
   async getProjectById(projectId: string) {
     return await this.projectsRepository.findOne({
       where: { id: projectId },
     })
   }
-
   async getSubscriber(projectId: string, subscriberId: string) {
     return await this.projectSubscriberRepository.findOne({
       where: { id: subscriberId, projectId },
     })
   }
-
   async confirmSubscriber(
     projectId: string,
     subscriberId: string,
@@ -993,7 +554,6 @@
     )
     await this.actionTokens.deleteActionToken(token)
   }
-
   async getSubscribers(projectId: string, queries: GetSubscribersQueriesDto) {
     const [subscribers, count] =
       await this.projectSubscriberRepository.findAndCount({
@@ -1001,10 +561,8 @@
         take: Number(queries.limit) > 100 ? 100 : Number(queries.limit) || 100,
         where: { projectId },
       })
-
     return { subscribers, count }
   }
-
   async updateSubscriber(
     projectId: string,
     subscriberId: string,
@@ -1014,31 +572,25 @@
       { id: subscriberId, projectId },
       data,
     )
-
     return await this.getSubscriber(projectId, subscriberId)
   }
-
   async removeSubscriber(projectId: string, subscriberId: string) {
     await this.projectSubscriberRepository.delete({
       id: subscriberId,
       projectId,
     })
   }
-
   async getSubscribersForReports(reportFrequency: ReportFrequency) {
     return await this.projectSubscriberRepository.find({
       relations: ['project'],
       where: { reportFrequency, isConfirmed: true },
     })
   }
-
   async getSubscriberProjects(subscriberId: string) {
     const projects = await this.projectSubscriberRepository.find({
       relations: ['project'],
       where: { id: subscriberId },
     })
-
     return projects.map(project => project.project)
   }
-}
->>>>>>> a75c5b73
+}