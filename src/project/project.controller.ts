--- conflicted
+++ resolved
@@ -49,12 +49,9 @@
   clickhouse,
   isSelfhosted,
   PROJECT_INVITE_EXPIRE,
-<<<<<<< HEAD
   CAPTCHA_SECRET_KEY_LENGTH,
-=======
   isDevelopment,
   PRODUCTION_ORIGIN,
->>>>>>> a75c5b73
 } from '../common/constants'
 import {
   getProjectsClickhouse,
