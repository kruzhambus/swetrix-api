--- conflicted
+++ resolved
@@ -512,11 +512,8 @@
                 </div>
               </div>
             </section> */}
-<<<<<<< HEAD
+            
             {/* Advantages of using open source */}
-=======
-
->>>>>>> 830cd58c
             <section className='flex items-center lg:flex-row flex-col-reverse justify-between max-w-7xl w-full mx-auto py-20 lg:py-32 px-5'>
               <img src={theme === 'dark' ? '/assets/opensource_dark.png' : '/assets/opensource_light.png'} loading='lazy' alt='Swetrix open source' />
               <div className='max-w-lg w-full lg:ml-5'>
