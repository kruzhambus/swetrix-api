/* eslint-disable react/forbid-prop-types, react/no-unstable-nested-components, react/display-name */
import React, {
  useState, useEffect, useMemo, memo, useRef, Fragment, useCallback,
} from 'react'
import useSize from 'hooks/useSize'
import { useHistory, useParams, Link } from 'react-router-dom'
// @ts-ignore
import domToImage from 'dom-to-image'
// @ts-ignore
import { saveAs } from 'file-saver'
import bb from 'billboard.js'
import {
  ArrowDownTrayIcon, Cog8ToothIcon, ArrowPathIcon, ChartBarIcon, BoltIcon, BellIcon,
  PresentationChartBarIcon, PresentationChartLineIcon, NoSymbolIcon,
} from '@heroicons/react/24/outline'
import cx from 'clsx'
import dayjs from 'dayjs'
import { useTranslation } from 'react-i18next'
import _keys from 'lodash/keys'
import _map from 'lodash/map'
import _includes from 'lodash/includes'
import _last from 'lodash/last'
import _isEmpty from 'lodash/isEmpty'
import _replace from 'lodash/replace'
import _find from 'lodash/find'
import _filter from 'lodash/filter'
import _findIndex from 'lodash/findIndex'
import _startsWith from 'lodash/startsWith'
import _debounce from 'lodash/debounce'
import _some from 'lodash/some'
import _pickBy from 'lodash/pickBy'
import _every from 'lodash/every'
import _size from 'lodash/size'
import _truncate from 'lodash/truncate'
import PropTypes from 'prop-types'
import * as SwetrixSDK from '@swetrix/sdk'

import { withProjectProtected } from 'hoc/projectProtected'

import { periodToCompareDate } from 'utils/compareConvertDate'

import { getTimeFromSeconds, getStringFromTime } from 'utils/generic'
import { getItem, setItem } from 'utils/localstorage'
import Title from 'components/Title'
import EventsRunningOutBanner from 'components/EventsRunningOutBanner'
import {
  tbPeriodPairs, getProjectCacheKey, LIVE_VISITORS_UPDATE_INTERVAL, DEFAULT_TIMEZONE, CDN_URL, isDevelopment,
  timeBucketToDays, getProjectCacheCustomKey, roleViewer, MAX_MONTHS_IN_PAST, PROJECT_TABS,
  TimeFormat, getProjectForcastCacheKey, chartTypes, roleAdmin, TRAFFIC_PANELS_ORDER, PERFORMANCE_PANELS_ORDER, isSelfhosted, tbPeriodPairsCompare,
<<<<<<< HEAD
  PERIOD_PAIRS_COMPARE, filtersPeriodPairs, IS_ACTIVE_COMPARE, PROJECTS_PROTECTED,
=======
  PERIOD_PAIRS_COMPARE, filtersPeriodPairs, IS_ACTIVE_COMPARE, getProjectCacheCustomKeyPerf,
>>>>>>> d01e7efc
} from 'redux/constants'
import { IUser } from 'redux/models/IUser'
import { IProject, ILiveStats } from 'redux/models/IProject'
import { IProjectForShared, ISharedProject } from 'redux/models/ISharedProject'
import Button from 'ui/Button'
import Loader from 'ui/Loader'
import Dropdown from 'ui/Dropdown'
import Checkbox from 'ui/Checkbox'
import Select from 'ui/Select'
import FlatPicker from 'ui/Flatpicker'
import Robot from 'ui/icons/Robot'
import Forecast from 'modals/Forecast'
import routes from 'routes'
import {
  getProjectData, getProject, getOverallStats, getLiveVisitors, getPerfData, getProjectDataCustomEvents, getProjectCompareData,
} from 'api'
import { getChartPrediction } from 'api/ai'
import {
  Panel, Overview, CustomEvents,
} from './Panels'
import {
  onCSVExportClick, getFormatDate, panelIconMapping, typeNameMapping, validFilters, validPeriods,
  validTimeBacket, noRegionPeriods, getSettings, getColumns, CHART_METRICS_MAPPING,
  CHART_METRICS_MAPPING_PERF, getSettingsPerf, transformAIChartData, FILTER_CHART_METRICS_MAPPING_FOR_COMPARE,
} from './ViewProject.helpers'
import CCRow from './components/CCRow'
import RefRow from './components/RefRow'
import NoEvents from './components/NoEvents'
import Filters from './components/Filters'
import ProjectAlertsView from '../Alerts/View'
import './styles.css'

const CUSTOM_EV_DROPDOWN_MAX_VISIBLE_LENGTH = 32

interface IProjectView extends IProject {
  isPublicVisitors?: boolean,
}

<<<<<<< HEAD
const ViewProject = ({
  projects, isLoading: _isLoading, showError, cache, cachePerf, setProjectCache, projectViewPrefs, setProjectViewPrefs, setPublicProject,
  setLiveStatsForProject, authenticated, timezone, user, sharedProjects, extensions, generateAlert, setProjectCachePerf,
  projectTab, setProjectTab, setProjects, setProjectForcastCache, customEventsPrefs, setCustomEventsPrefs, liveStats, password,
}: {
=======
interface IViewProject {
>>>>>>> d01e7efc
  projects: IProjectView[],
  extensions: any,
  isLoading: boolean,
  showError: (message: string) => void,
  cache: any,
  cachePerf: any,
  setProjectCache: (pid: string, data: any, key: string) => void,
  projectViewPrefs: {
    [key: string]: {
      period: string,
      timeBucket: string,
      rangeDate?: Date[],
    },
  } | null,
  setProjectViewPrefs: (pid: string, period: string, timeBucket: string, rangeDate?: Date[]) => void,
  setPublicProject: (project: Partial<IProject | ISharedProject>) => void,
  setLiveStatsForProject: (id: string, count: number) => void,
  generateAlert: (message: string, type: string) => void,
  setProjectCachePerf: (pid: string, data: any, key: string) => void,
  setProjectForcastCache: (pid: string, data: any, key: string) => void,
  authenticated: boolean,
  user: IUser,
  timezone: string,
  sharedProjects: ISharedProject[],
  projectTab: string,
  setProjectTab: (tab: string) => void,
  // eslint-disable-next-line no-unused-vars, no-shadow
  setProjects: (projects: Partial<IProject | ISharedProject>[]) => void,
  customEventsPrefs: any,
  setCustomEventsPrefs: (pid: string, data: any) => void,
  liveStats: ILiveStats,
<<<<<<< HEAD
  password: {
    [key: string]: string,
  },
}) => {
=======
}

const ViewProject = ({
  projects, isLoading: _isLoading, showError, cache, cachePerf, setProjectCache, projectViewPrefs, setProjectViewPrefs, setPublicProject,
  setLiveStatsForProject, authenticated, timezone, user, sharedProjects, extensions, generateAlert, setProjectCachePerf,
  projectTab, setProjectTab, setProjects, setProjectForcastCache, customEventsPrefs, setCustomEventsPrefs, liveStats,
}: IViewProject) => {
>>>>>>> d01e7efc
  const { t, i18n: { language } }: {
    t: (key: string, options?: {
      [key: string]: string | number | null,
    }) => string,
    i18n: {
      language: string,
    },
  } = useTranslation('common')
  const [periodPairs, setPeriodPairs] = useState<{
    label: string
    period: string
    tbs: string[]
    countDays?: number
    dropdownLabel?: string
    isCustomDate?: boolean
  }[]>(tbPeriodPairs(t))
  const [customExportTypes, setCustomExportTypes] = useState<any[]>([])
  const [customPanelTabs, setCustomPanelTabs] = useState<any[]>([])
  const [sdkInstance, setSdkInstance] = useState<any>(null)
  const [activeChartMetricsCustomEvents, setActiveChartMetricsCustomEvents] = useState<any[]>([])
  const dashboardRef = useRef<HTMLDivElement>(null)
  const { id }: {
    id: string
  } = useParams()
  const history = useHistory()
  const project: IProjectForShared = useMemo(() => _find([...projects, ..._map(sharedProjects, (item) => ({ ...item.project, role: item.role }))], p => p.id === id) || {} as IProjectForShared, [projects, id, sharedProjects])
  const projectPassword: string = useMemo(() => password[id] || getItem(PROJECTS_PROTECTED)?.[id] || '', [id, password])
  console.log('projectPassword', projectPassword)
  const isSharedProject = useMemo(() => {
    const foundProject = _find([..._map(sharedProjects, (item) => item.project)], p => p.id === id)
    return !_isEmpty(foundProject)
  }, [id, sharedProjects])
  const [areFiltersParsed, setAreFiltersParsed] = useState<boolean>(false)
  const [areFiltersPerfParsed, setAreFiltersPerfParsed] = useState<boolean>(false)
  const [areTimeBucketParsed, setAreTimeBucketParsed] = useState<boolean>(false)
  const [arePeriodParsed, setArePeriodParsed] = useState<boolean>(false)
  const [panelsData, setPanelsData] = useState<any>({})
  const [isPanelsDataEmpty, setIsPanelsDataEmpty] = useState<boolean>(false)
  const [isForecastOpened, setIsForecastOpened] = useState<boolean>(false)
  const [analyticsLoading, setAnalyticsLoading] = useState<boolean>(true)
  const [period, setPeriod] = useState<string>(projectViewPrefs ? projectViewPrefs[id]?.period || periodPairs[3].period : periodPairs[3].period)
  const [timeBucket, setTimebucket] = useState<string>(projectViewPrefs ? projectViewPrefs[id]?.timeBucket || periodPairs[3].tbs[1] : periodPairs[3].tbs[1])
  const activePeriod = useMemo(() => _find(periodPairs, p => p.period === period), [period, periodPairs])
  const [chartData, setChartData] = useState<any>({})
  const [mainChart, setMainChart] = useState<any>(null)
  const [dataLoading, setDataLoading] = useState<boolean>(false)
  const [activeChartMetrics, setActiveChartMetrics] = useState<{
    [key: string]: boolean
  }>({
    [CHART_METRICS_MAPPING.unique]: true,
    [CHART_METRICS_MAPPING.views]: false,
    [CHART_METRICS_MAPPING.sessionDuration]: false,
    [CHART_METRICS_MAPPING.bounce]: false,
    [CHART_METRICS_MAPPING.viewsPerUnique]: false,
    [CHART_METRICS_MAPPING.trendlines]: false,
  })
  const [activeChartMetricsPerf, setActiveChartMetricsPerf] = useState<string>(CHART_METRICS_MAPPING_PERF.timing)
  const [sessionDurationAVG, setSessionDurationAVG] = useState<any>(null)
  const checkIfAllMetricsAreDisabled = useMemo(() => !_some({ ...activeChartMetrics, ...activeChartMetricsCustomEvents }, (value) => value), [activeChartMetrics, activeChartMetricsCustomEvents])
  const [filters, setFilters] = useState<any[]>([])
  const [filtersPerf, setFiltersPerf] = useState<any[]>([])
  // That is needed when using 'Export as image' feature,
  // Because headless browser cannot do a request to the DDG API due to absense of The Same Origin Policy header
  const [showIcons, setShowIcons] = useState<boolean>(true)
  const isLoading = authenticated ? _isLoading : false
  const tnMapping = typeNameMapping(t)
  const refCalendar = useRef(null)
  const refCalendarCompare = useRef(null)
  const localStorageDateRange = projectViewPrefs ? projectViewPrefs[id]?.rangeDate : null
  const [dateRange, setDateRange] = useState<null | Date[]>(localStorageDateRange ? [new Date(localStorageDateRange[0]), new Date(localStorageDateRange[1])] : null)
  const [activeTab, setActiveTab] = useState<string>(() => {
    // @ts-ignore
    const url = new URL(window.location)
    const { searchParams } = url
    const tab = searchParams.get('tab') as string

    if (PROJECT_TABS[tab]) {
      return tab || 'traffic'
    }

    return projectTab || PROJECT_TABS.traffic
  })
  const [pgActiveFragment, setPgActiveFragment] = useState<number>(0)

  // TODO: THIS SHOULD BE MOVED TO REDUCERS WITH CACHE FUNCTIONALITY
  // I PUT IT HERE JUST TO SEE IF IT WORKS WELL
  const [forecasedChartData, setForecasedChartData] = useState<any>({})

  const [chartDataPerf, setChartDataPerf] = useState<any>({})
  const [isPanelsDataEmptyPerf, setIsPanelsDataEmptyPerf] = useState<boolean>(false)
  const [panelsDataPerf, setPanelsDataPerf] = useState<any>({})
  const timeFormat = useMemo(() => user.timeFormat || TimeFormat['12-hour'], [user])
  const [ref, size] = useSize() as any
  const rotateXAxias = useMemo(() => (size.width > 0 && size.width < 500), [size])
  const customEventsChartData = useMemo(() => _pickBy(customEventsPrefs[id], (value, keyCustomEvents) => _includes(activeChartMetricsCustomEvents, keyCustomEvents)), [customEventsPrefs, id, activeChartMetricsCustomEvents])
  const [chartType, setChartType] = useState<string>(getItem('chartType') as string || chartTypes.line)

  // state for compare
  const [periodPairsCompare, setPeriodPairsCompare] = useState<{
    label: string
    period: string
  }[]>(tbPeriodPairsCompare(t))
  const [isActiveCompare, setIsActiveCompare] = useState<boolean>(() => {
    const activeCompare = getItem(IS_ACTIVE_COMPARE)

    if (typeof activeCompare === 'string') {
      return activeCompare === 'true'
    }

    if (typeof activeCompare === 'boolean') {
      return activeCompare
    }

    return false
  })
  const [activePeriodCompare, setActivePeriodCompare] = useState<string>(periodPairsCompare[0].period)
  const activeDropdownLabelCompare = useMemo(() => _find(periodPairsCompare, p => p.period === activePeriodCompare)?.label, [periodPairsCompare, activePeriodCompare])
  const [dateRangeCompare, setDateRangeCompare] = useState<null | Date[]>(null)
  const [dataChartCompare, setDataChartCompare] = useState<any>({})
  const [dataChartPerfCompare, setDataChartPerfCompare] = useState<any>({})
  const maxRangeCompare = useMemo(() => {
    if (!isActiveCompare) {
      return 0
    }

    const findActivePeriod = _find(periodPairs, p => p.period === period)

    if (findActivePeriod?.period === 'custom' && dateRange) {
      return dayjs.utc(dateRange[1]).diff(dayjs.utc(dateRange[0]), 'day')
    }

    return findActivePeriod?.countDays || 0
  // eslint-disable-next-line react-hooks/exhaustive-deps
  }, [isActiveCompare, period])
  const [sessionDurationAVGCompare, setSessionDurationAVGCompare] = useState<any>(null)

  const tabs: {
    id: string
    label: string
    icon: any
  }[] = useMemo(() => {
    const selfhostedOnly = [
      {
        id: PROJECT_TABS.traffic,
        label: t('dashboard.traffic'),
        icon: ChartBarIcon,
      },
      {
        id: PROJECT_TABS.performance,
        label: t('dashboard.performance'),
        icon: BoltIcon,
      },
    ]

    if (isSelfhosted) {
      return selfhostedOnly
    }

    return [
      ...selfhostedOnly,
      {
        id: PROJECT_TABS.alerts,
        label: t('dashboard.alerts'),
        icon: BellIcon,
      },
    ]
  }, [t])

  const pgPanelNameMapping = [
    tnMapping.pg, // when fragment 0 is selected
    tnMapping.userFlow, // when fragment 1 is selected
  ]

  const activeTabLabel = useMemo(() => _find(tabs, tab => tab.id === activeTab)?.label, [tabs, activeTab])

  const { name } = project

  const sharedRoles = useMemo(() => _find(user.sharedProjects, p => p.project.id === id)?.role || {}, [user, id])

  const chartMetrics = useMemo(() => {
    return [
      {
        id: CHART_METRICS_MAPPING.unique,
        label: t('dashboard.unique'),
        active: activeChartMetrics[CHART_METRICS_MAPPING.unique],
      },
      {
        id: CHART_METRICS_MAPPING.views,
        label: t('project.showAll'),
        active: activeChartMetrics[CHART_METRICS_MAPPING.views],
      },
      {
        id: CHART_METRICS_MAPPING.sessionDuration,
        label: t('dashboard.sessionDuration'),
        active: activeChartMetrics[CHART_METRICS_MAPPING.sessionDuration],
        conflicts: [CHART_METRICS_MAPPING.bounce],
      },
      {
        id: CHART_METRICS_MAPPING.bounce,
        label: t('dashboard.bounceRate'),
        active: activeChartMetrics[CHART_METRICS_MAPPING.bounce],
        conflicts: [CHART_METRICS_MAPPING.sessionDuration],
      },
      {
        id: CHART_METRICS_MAPPING.viewsPerUnique,
        label: t('dashboard.viewsPerUnique'),
        active: activeChartMetrics[CHART_METRICS_MAPPING.viewsPerUnique],
      },
      {
        id: CHART_METRICS_MAPPING.trendlines,
        label: t('dashboard.trendlines'),
        active: activeChartMetrics[CHART_METRICS_MAPPING.trendlines],
      },
      {
        id: CHART_METRICS_MAPPING.customEvents,
        label: t('project.customEv'),
        active: activeChartMetrics[CHART_METRICS_MAPPING.customEvents],
      },
    ]
  }, [t, activeChartMetrics])

  const chartMetricsPerf = useMemo(() => {
    return [
      {
        id: CHART_METRICS_MAPPING_PERF.full,
        label: t('dashboard.timingFull'),
        active: _includes(activeChartMetricsPerf, CHART_METRICS_MAPPING_PERF.full),
      },
      {
        id: CHART_METRICS_MAPPING_PERF.timing,
        label: t('dashboard.timing'),
        active: _includes(activeChartMetricsPerf, CHART_METRICS_MAPPING_PERF.timing),
      },
      {
        id: CHART_METRICS_MAPPING_PERF.network,
        label: t('dashboard.network'),
        active: _includes(activeChartMetricsPerf, CHART_METRICS_MAPPING_PERF.network),
      },
      {
        id: CHART_METRICS_MAPPING_PERF.frontend,
        label: t('dashboard.frontend'),
        active: _includes(activeChartMetricsPerf, CHART_METRICS_MAPPING_PERF.frontend),
      },
      {
        id: CHART_METRICS_MAPPING_PERF.backend,
        label: t('dashboard.backend'),
        active: _includes(activeChartMetricsPerf, CHART_METRICS_MAPPING_PERF.backend),
      },
    ]
  }, [t, activeChartMetricsPerf])

  const chartMetricsCustomEvents = useMemo(() => {
    if (!_isEmpty(panelsData.customs)) {
      return _map(_keys(panelsData.customs), key => ({
        id: key,
        label: key,
        active: _includes(activeChartMetricsCustomEvents, key),
      }))
    }
    return []
  }, [panelsData, activeChartMetricsCustomEvents])

  const dataNamesCustomEvents = useMemo(() => {
    if (!_isEmpty(panelsData.customs)) {
      return { ..._keys(panelsData.customs) }
    }
    return {}
  }, [panelsData])

  const dataNames = useMemo(() => {
    return {
      unique: t('project.unique'),
      total: t('project.total'),
      bounce: `${t('dashboard.bounceRate')} (%)`,
      viewsPerUnique: t('dashboard.viewsPerUnique'),
      trendlineTotal: t('project.trendlineTotal'),
      trendlineUnique: t('project.trendlineUnique'),
      sessionDuration: t('dashboard.sessionDuration'),
      ...dataNamesCustomEvents,
    }
  }, [t, dataNamesCustomEvents])

  const dataNamesPerf = useMemo(() => {
    return {
      full: t('dashboard.timing'),
      network: t('dashboard.network'),
      frontend: t('dashboard.frontend'),
      backend: t('dashboard.backend'),
      dns: t('dashboard.dns'),
      tls: t('dashboard.tls'),
      conn: t('dashboard.conn'),
      response: t('dashboard.response'),
      render: t('dashboard.render'),
      dom_load: t('dashboard.domLoad'),
      ttfb: t('dashboard.ttfb'),
    }
  }, [t])

  // eslint-disable-next-line react-hooks/exhaustive-deps
  const switchActiveChartMetric = useCallback(_debounce((pairID) => {
    if (activeTab === PROJECT_TABS.performance) {
      setActiveChartMetricsPerf(pairID)
    } else {
      setActiveChartMetrics(prev => ({ ...prev, [pairID]: !prev[pairID] }))
    }
  }, 0), [activeTab])

  const onErrorLoading = () => {
    showError(t('project.noExist'))
    history.push(routes.dashboard)
  }

  const loadCustomEvents = async () => {
    if (_isEmpty(panelsData.customs)) {
      return
    }

    let data = null
    let from
    let to

    try {
      setDataLoading(true)

      if (dateRange) {
        from = getFormatDate(dateRange[0])
        to = getFormatDate(dateRange[1])
      }

      // write if customEventsChartData includes all activeChartMetricsCustomEvents return true if not false
      const isAllActiveChartMetricsCustomEvents = _every(activeChartMetricsCustomEvents, (metric) => {
        return _includes(_keys(customEventsChartData), metric)
      })

      if (!isAllActiveChartMetricsCustomEvents) {
        if (period === 'custom' && dateRange) {
          data = await getProjectDataCustomEvents(id, timeBucket, '', filters, from, to, timezone, activeChartMetricsCustomEvents)
        } else {
          data = await getProjectDataCustomEvents(id, timeBucket, period, filters, '', '', timezone, activeChartMetricsCustomEvents)
        }
      }

      const events = data?.chart ? data.chart.events : customEventsChartData

      setCustomEventsPrefs(id, events)

      const applyRegions = !_includes(noRegionPeriods, activePeriod?.period)
      const bbSettings = getSettings(chartData, timeBucket, activeChartMetrics, applyRegions, timeFormat, forecasedChartData, rotateXAxias, chartType, events)
      setMainChart(() => {
        // @ts-ignore
        const generete = bb.generate(bbSettings)
        generete.data.names(dataNames)
        return generete
      })
    } catch (e) {
      console.error('[ERROR] FAILED TO LOAD CUSTOM EVENTS', e)
    } finally {
      setDataLoading(false)
    }
  }

  useEffect(() => {
    if (activeTab === PROJECT_TABS.traffic) {
      loadCustomEvents()
    }
    // eslint-disable-next-line react-hooks/exhaustive-deps
  }, [activeChartMetricsCustomEvents])

  const compareDisable = () => {
    setIsActiveCompare(false)
    setDateRangeCompare(null)
    setDataChartCompare({})
    setDataChartPerfCompare({})
    setActivePeriodCompare(periodPairsCompare[0].period)
  }

  // this function is used for requesting the data from the API
  const loadAnalytics = async (forced = false, newFilters: any[] | null = null) => {
    if (!forced && (isLoading || _isEmpty(project) || dataLoading)) {
      return
    }

    setDataLoading(true)
    try {
      let data
      let dataCompare
      let key = ''
      let keyCompare = ''
      let from
      let fromCompare: string | undefined
      let to
      let toCompare: string | undefined
      let customEventsChart = customEventsChartData

      if (isActiveCompare) {
        if (dateRangeCompare && activePeriodCompare === PERIOD_PAIRS_COMPARE.CUSTOM) {
          let start
          let end
          let diff
          const startCompare = dayjs.utc(dateRangeCompare[0])
          const endCompare = dayjs.utc(dateRangeCompare[1])
          const diffCompare = endCompare.diff(startCompare, 'day')

          if (activePeriod?.period === 'custom' && dateRange) {
            start = dayjs.utc(dateRange[0])
            end = dayjs.utc(dateRange[1])
            diff = end.diff(start, 'day')
          }

          // @ts-ignore
          if (activePeriod?.period === 'custom' ? diffCompare <= diff : diffCompare <= activePeriod?.countDays) {
            fromCompare = getFormatDate(dateRangeCompare[0])
            toCompare = getFormatDate(dateRangeCompare[1])
            keyCompare = getProjectCacheCustomKey(fromCompare, toCompare, timeBucket)
          } else {
            showError(t('project.compareDateRangeError'))
            compareDisable()
          }
        } else {
          let date
          if (dateRange) {
            date = _find(periodToCompareDate, (item) => item.period === period)?.formula(dateRange)
          } else {
            date = _find(periodToCompareDate, (item) => item.period === period)?.formula()
          }

          if (date) {
            fromCompare = date.from
            toCompare = date.to
            keyCompare = getProjectCacheCustomKey(fromCompare, toCompare, timeBucket)
          }
        }

        if (!_isEmpty(fromCompare) && !_isEmpty(toCompare)) {
          if (!_isEmpty(cache[id]) && !_isEmpty(cache[id][keyCompare]) && _isEmpty(newFilters || filters)) {
            dataCompare = cache[id][keyCompare]
          } else {
            dataCompare = await getProjectCompareData(id, timeBucket, '', newFilters || filters, fromCompare, toCompare, timezone)
          }
        }

        const processedSdur = getTimeFromSeconds(dataCompare?.avgSdur || 0)

        setSessionDurationAVGCompare(getStringFromTime(processedSdur))

        setProjectCache(id, dataCompare || {}, keyCompare)
      }

      if (dateRange) {
        from = getFormatDate(dateRange[0])
        to = getFormatDate(dateRange[1])
        key = getProjectCacheCustomKey(from, to, timeBucket)
      } else {
        key = getProjectCacheKey(period, timeBucket)
      }

      if (!forced && !_isEmpty(cache[id]) && !_isEmpty(cache[id][key]) && !_isEmpty(newFilters || filters)) {
        data = cache[id][key]
      } else {
        if (period === 'custom' && dateRange) {
          data = await getProjectData(id, timeBucket, '', newFilters || filters, from, to, timezone)
          customEventsChart = await getProjectDataCustomEvents(id, timeBucket, '', filters, from, to, timezone, activeChartMetricsCustomEvents)
        } else {
          data = await getProjectData(id, timeBucket, period, newFilters || filters, '', '', timezone)
          customEventsChart = await getProjectDataCustomEvents(id, timeBucket, period, filters, '', '', timezone, activeChartMetricsCustomEvents)
        }

        customEventsChart = customEventsChart?.chart ? customEventsChart.chart.events : customEventsChartData

        setCustomEventsPrefs(id, customEventsChart)

        setProjectCache(id, data || {}, key)
      }

      const sdkData = {
        ...(data || {}),
        filters: newFilters || filters,
        timezone,
        timeBucket,
        period,
        from,
        to,
      }

      if (_isEmpty(data)) {
        setAnalyticsLoading(false)
        setDataLoading(false)
        setIsPanelsDataEmpty(true)
        sdkInstance?._emitEvent('load', sdkData)
        return
      }

      const {
        chart, params, customs, appliedFilters, avgSdur,
      } = data
      sdkInstance?._emitEvent('load', sdkData)
      const processedSdur = getTimeFromSeconds(avgSdur)

      setSessionDurationAVG(getStringFromTime(processedSdur))

      if (!_isEmpty(appliedFilters)) {
        setFilters(appliedFilters)
      }

      if (!_isEmpty(dataCompare) && !_isEmpty(dataCompare?.chart)) {
        setDataChartCompare(dataCompare.chart)
      }

      if (_isEmpty(params)) {
        setIsPanelsDataEmpty(true)
      } else {
        const applyRegions = !_includes(noRegionPeriods, activePeriod?.period)
        const bbSettings = getSettings(chart, timeBucket, activeChartMetrics, applyRegions, timeFormat, forecasedChartData, rotateXAxias, chartType, customEventsChart, dataCompare?.chart)
        setChartData(chart)

        setPanelsData({
          types: _keys(params),
          data: params,
          customs,
        })

        if (activeTab === PROJECT_TABS.traffic) {
          setMainChart(() => {
            // @ts-ignore
            const generete = bb.generate(bbSettings)
            generete.data.names(dataNames)
            return generete
          })
        }

        setIsPanelsDataEmpty(false)
      }

      setAnalyticsLoading(false)
      setDataLoading(false)
    } catch (e) {
      setAnalyticsLoading(false)
      setDataLoading(false)
      setIsPanelsDataEmpty(true)
      console.error('[ERROR](loadAnalytics) Loading analytics data failed')
      console.error(e)
    }
  }

  const loadAnalyticsPerf = async (forced = false, newFilters: any[] | null = null) => {
    if (!forced && (isLoading || _isEmpty(project) || dataLoading)) {
      return
    }

    setDataLoading(true)
    try {
      let dataPerf
      let key
      let from
      let to
      let dataCompare
      let keyCompare = ''
      let fromCompare: string | undefined
      let toCompare: string | undefined

      if (isActiveCompare) {
        if (dateRangeCompare && activePeriodCompare === PERIOD_PAIRS_COMPARE.CUSTOM) {
          let start
          let end
          let diff
          const startCompare = dayjs.utc(dateRangeCompare[0])
          const endCompare = dayjs.utc(dateRangeCompare[1])
          const diffCompare = endCompare.diff(startCompare, 'day')

          if (activePeriod?.period === 'custom' && dateRange) {
            start = dayjs.utc(dateRange[0])
            end = dayjs.utc(dateRange[1])
            diff = end.diff(start, 'day')
          }

          // @ts-ignore
          if (activePeriod?.period === 'custom' ? diffCompare <= diff : diffCompare <= activePeriod?.countDays) {
            fromCompare = getFormatDate(dateRangeCompare[0])
            toCompare = getFormatDate(dateRangeCompare[1])
            keyCompare = getProjectCacheCustomKeyPerf(fromCompare, toCompare, timeBucket)
          } else {
            showError(t('project.compareDateRangeError'))
            compareDisable()
          }
        } else {
          let date
          if (dateRange) {
            date = _find(periodToCompareDate, (item) => item.period === period)?.formula(dateRange)
          } else {
            date = _find(periodToCompareDate, (item) => item.period === period)?.formula()
          }

          if (date) {
            fromCompare = date.from
            toCompare = date.to
            keyCompare = getProjectCacheCustomKeyPerf(fromCompare, toCompare, timeBucket)
          }
        }

        if (!_isEmpty(fromCompare) && !_isEmpty(toCompare)) {
          if (!_isEmpty(cache[id]) && !_isEmpty(cache[id][keyCompare]) && _isEmpty(newFilters || filtersPerf)) {
            dataCompare = cache[id][keyCompare]
          } else {
            dataCompare = await getPerfData(id, timeBucket, '', newFilters || filtersPerf, fromCompare, toCompare, timezone)
          }
        }

        setProjectCachePerf(id, dataCompare || {}, keyCompare)
      }

      if (dateRange) {
        from = getFormatDate(dateRange[0])
        to = getFormatDate(dateRange[1])
        key = getProjectCacheCustomKey(from, to, timeBucket)
      } else {
        key = getProjectCacheKey(period, timeBucket)
      }

      if (!forced && !_isEmpty(cachePerf[id]) && !_isEmpty(cachePerf[id][key])) {
        dataPerf = cachePerf[id][key]
      } else {
        if (period === 'custom' && dateRange) {
          dataPerf = await getPerfData(id, timeBucket, '', newFilters || filtersPerf, from, to, timezone)
        } else {
          dataPerf = await getPerfData(id, timeBucket, period, newFilters || filtersPerf, '', '', timezone)
        }

        setProjectCachePerf(id, dataPerf || {}, key)
      }

      const {
        appliedFilters,
      } = dataPerf

      if (!_isEmpty(appliedFilters)) {
        setFilters(appliedFilters)
      }

      if (_isEmpty(dataPerf)) {
        setIsPanelsDataEmptyPerf(true)
        setDataLoading(false)
        setAnalyticsLoading(false)
        return
      }

      if (!_isEmpty(dataCompare) && !_isEmpty(dataCompare?.chart)) {
        setDataChartPerfCompare(dataCompare.chart)
      }

      if (_isEmpty(dataPerf.params)) {
        setIsPanelsDataEmptyPerf(true)
      } else {
        const { chart: chartPerf } = dataPerf
        const bbSettings = getSettingsPerf(chartPerf, timeBucket, activeChartMetricsPerf, rotateXAxias, chartType, timeFormat, dataCompare?.chart)
        setChartDataPerf(chartPerf)

        setPanelsDataPerf({
          types: _keys(dataPerf.params),
          data: dataPerf.params,
        })

        if (activeTab === PROJECT_TABS.performance) {
          setMainChart(() => {
            // @ts-ignore
            const generete = bb.generate(bbSettings)
            generete.data.names(dataNamesPerf)
            return generete
          })
        }

        setIsPanelsDataEmptyPerf(false)
      }

      setAnalyticsLoading(false)
      setDataLoading(false)
    } catch (e) {
      setAnalyticsLoading(false)
      setDataLoading(false)
      setIsPanelsDataEmptyPerf(true)
      console.error('[ERROR](loadAnalytics) Loading analytics data failed')
      console.error(e)
    }
  }

  // this funtion is used for requesting the data from the API when the filter is changed
  const filterHandler = (column: string, filter: any, isExclusive = false) => {
    let newFilters
    let newFiltersPerf
    const columnPerf = `${column}_perf`

    if (activeTab === PROJECT_TABS.performance) {
      if (_find(filtersPerf, (f) => f.column === column)) {
        newFiltersPerf = _filter(filtersPerf, (f) => f.column !== column)

        // @ts-ignore
        const url = new URL(window.location)
        url.searchParams.delete(columnPerf)
        const { pathname, search } = url
        history.push({
          pathname,
          search,
          state: {
            scrollToTopDisable: true,
          },
        })
        setFiltersPerf(newFiltersPerf)
      } else {
        newFiltersPerf = [
          ...filtersPerf,
          { column, filter, isExclusive },
        ]

        // @ts-ignore
        const url = new URL(window.location)
        url.searchParams.append(columnPerf, filter)
        const { pathname, search } = url
        history.push({
          pathname,
          search,
          state: {
            scrollToTopDisable: true,
          },
        })
        setFiltersPerf(newFiltersPerf)
      }
    } else {
      // eslint-disable-next-line no-lonely-if
      if (_find(filters, (f) => f.column === column) /* && f.filter === filter) */) {
        // selected filter is already included into the filters array -> removing it
        // removing filter from the state
        newFilters = _filter(filters, (f) => f.column !== column)
        setFilters(newFilters)

        // removing filter from the page URL

        // @ts-ignore
        const url = new URL(window.location)
        url.searchParams.delete(column)
        const { pathname, search } = url
        history.push({
          pathname,
          search,
          state: {
            scrollToTopDisable: true,
          },
        })
      } else {
        // selected filter is not present in the filters array -> applying it
        // sroting filter in the state
        newFilters = [
          ...filters,
          { column, filter, isExclusive },
        ]
        setFilters(newFilters)

        // storing filter in the page URL

        // @ts-ignore
        const url = new URL(window.location)
        url.searchParams.append(column, filter)
        const { pathname, search } = url
        history.push({
          pathname,
          search,
          state: {
            scrollToTopDisable: true,
          },
        })
      }
    }

    sdkInstance?._emitEvent('filtersupdate', newFilters)
    if (activeTab === PROJECT_TABS.performance) {
      loadAnalyticsPerf(true, newFiltersPerf)
    } else {
      loadAnalytics(true, newFilters)
    }
  }

  // this function is used for requesting the data from the API when the exclusive filter is changed
  const onChangeExclusive = (column: string, filter: string, isExclusive: boolean) => {
    let newFilters
    if (activeTab === PROJECT_TABS.performance) {
      newFilters = _map(filtersPerf, (f) => {
        if (f.column === column && f.filter === filter) {
          return {
            ...f,
            isExclusive,
          }
        }

        return f
      })
      setFiltersPerf(newFilters)
      loadAnalyticsPerf(true, newFilters)
    } else {
      newFilters = _map(filters, (f) => {
        if (f.column === column && f.filter === filter) {
          return {
            ...f,
            isExclusive,
          }
        }

        return f
      })
      setFilters(newFilters)
      loadAnalytics(true, newFilters)
    }

    // storing exclusive filter in the page URL
    // @ts-ignore
    const url = new URL(window.location)

    if (activeTab === PROJECT_TABS.performance) {
      const columnPerf = `${column}_perf`
      url.searchParams.delete(columnPerf)
      url.searchParams.append(columnPerf, filter)
    } else {
      url.searchParams.delete(column)
      url.searchParams.append(column, filter)
    }

    const { pathname, search } = url
    history.push({
      pathname,
      search,
      state: {
        scrollToTopDisable: true,
      },
    })
    sdkInstance?._emitEvent('filtersupdate', newFilters)
  }

  const refreshStats = () => {
    if (!isLoading && !dataLoading) {
      if (activeTab === PROJECT_TABS.performance) {
        loadAnalyticsPerf(true)
      } else {
        loadAnalytics(true)
      }
    }
  }

  const onForecastOpen = () => {
    if (isLoading || dataLoading) {
      return
    }

    if (!_isEmpty(forecasedChartData)) {
      setForecasedChartData({})
      return
    }

    setIsForecastOpened(true)
  }

  const onForecastSubmit = async (periodToForecast: string) => {
    setIsForecastOpened(false)
    setDataLoading(true)
    const key = getProjectForcastCacheKey(period, timeBucket, periodToForecast)
    const data = cache[id][key]

    if (!_isEmpty(data)) {
      setForecasedChartData(data)
      setDataLoading(false)
      return
    }

    try {
      const result = await getChartPrediction(chartData, periodToForecast, timeBucket)
      const transformed = transformAIChartData(result)
      setProjectForcastCache(id, transformed, key)
      setForecasedChartData(transformed)
    } catch (e) {
      console.error(`[onForecastSubmit] Error: ${e}`)
    }

    setDataLoading(false)
  }

  useEffect(() => {
    // @ts-ignore
    const url = new URL(window.location)
    url.searchParams.delete('tab')

    url.searchParams.append('tab', activeTab)
    const { pathname, search } = url
    history.push({
      pathname,
      search,
      state: {
        scrollToTopDisable: true,
      },
    })
    // eslint-disable-next-line react-hooks/exhaustive-deps
  }, [activeTab])

  useEffect(() => {
    if (activeTab === PROJECT_TABS.traffic) {
      if ((!isLoading && !_isEmpty(chartData) && !_isEmpty(mainChart)) || (isActiveCompare && !_isEmpty(dataChartCompare) && !_isEmpty(mainChart))) {
        if (activeChartMetrics.views || activeChartMetrics.unique || activeChartMetrics.viewsPerUnique || activeChartMetrics.trendlines) {
          mainChart.load({
            columns: getColumns(chartData, activeChartMetrics),
          })
        }

        if (activeChartMetrics.bounce || activeChartMetrics.sessionDuration || activeChartMetrics.views || activeChartMetrics.unique || !activeChartMetrics.bounce || !activeChartMetrics.sessionDuration) {
          const applyRegions = !_includes(noRegionPeriods, activePeriod?.period)
          const bbSettings = getSettings(chartData, timeBucket, activeChartMetrics, applyRegions, timeFormat, forecasedChartData, rotateXAxias, chartType, customEventsChartData, dataChartCompare)

          setMainChart(() => {
            // @ts-ignore
            const generete = bb.generate(bbSettings)
            generete.data.names(dataNames)
            return generete
          })
        }

        if (!activeChartMetrics.views) {
          mainChart.unload({
            ids: 'total',
          })
        }

        if (!activeChartMetrics.unique) {
          mainChart.unload({
            ids: 'unique',
          })
        }

        if (!activeChartMetrics.viewsPerUnique) {
          mainChart.unload({
            ids: 'viewsPerUnique',
          })
        }
      }
    } else if (!isLoading && !_isEmpty(chartDataPerf) && !_isEmpty(mainChart)) {
      const bbSettings = getSettingsPerf(chartDataPerf, timeBucket, activeChartMetricsPerf, rotateXAxias, chartType, timeFormat, dataChartPerfCompare)

      setMainChart(() => {
        // @ts-ignore
        const generete = bb.generate(bbSettings)
        generete.data.names(dataNamesPerf)
        return generete
      })
    }
  }, [isLoading, activeChartMetrics, chartData, chartDataPerf, activeChartMetricsPerf, dataChartCompare]) // eslint-disable-line

  // Initialising Swetrix SDK instance
  useEffect(() => {
    let sdk: any | null = null
    if (!_isEmpty(extensions)) {
      const processedExtensions = _map(extensions, (ext) => {
        const { id: extId, fileURL } = ext
        return {
          id: extId,
          cdnURL: `${CDN_URL}file/${fileURL}`,
        }
      })

      // @ts-ignore
      sdk = new SwetrixSDK(processedExtensions, {
        debug: isDevelopment,
      }, {
        onAddExportDataRow: (label: any, onClick: (e: any) => void) => {
          setCustomExportTypes((prev) => [
            ...prev,
            {
              label,
              onClick,
            },
          ])
        },
        onRemoveExportDataRow: (label: any) => {
          setCustomExportTypes((prev) => _filter(prev, (row) => row.label !== label))
        },
        onAddPanelTab: (extensionID: string, panelID: string, tabContent: any, onOpen: (a: any) => void) => {
          setCustomPanelTabs((prev) => [
            ...prev,
            {
              extensionID,
              panelID,
              tabContent,
              onOpen,
            },
          ])
        },
        onRemovePanelTab: (extensionID: string, panelID: string) => {
          setCustomPanelTabs((prev) => _filter(prev, (row) => row.extensionID !== extensionID && row.panelID !== panelID))
        },
      })
      setSdkInstance(sdk)
    }

    return () => {
      if (sdk) {
        sdk._destroy()
      }
    }
  }, [extensions])

  // Supplying 'timeupdate' event to the SDK after loading
  useEffect(() => {
    sdkInstance?._emitEvent('timeupdate', {
      period,
      timeBucket,
      dateRange: period === 'custom' ? dateRange : null,
    })
  }, [sdkInstance]) // eslint-disable-line

  // Supplying 'projectinfo' event to the SDK after loading
  useEffect(() => {
    if (_isEmpty(project)) {
      return
    }

    const {
      active: isActive, created, public: isPublic,
    } = project

    sdkInstance?._emitEvent('projectinfo', {
      id, name, isActive, created, isPublic,
    })
  }, [sdkInstance, name]) // eslint-disable-line

  useEffect(() => {
    setPeriodPairs(tbPeriodPairs(t))
    setPeriodPairsCompare(tbPeriodPairsCompare(t))
  }, [t])

  // Parsing initial filters from the address bar
  useEffect(() => {
    // using try/catch because new URL is not supported by browsers like IE, so at least analytics would work without parsing filters
    if (activeTab === PROJECT_TABS.performance) {
      try {
        // @ts-ignore
        const url = new URL(window.location)
        const { searchParams } = url
        const initialFilters: any[] = []
        // eslint-disable-next-line lodash/prefer-lodash-method
        searchParams.forEach((value, key) => {
          if (!_includes(key, '_perf')) {
            return
          }

          const keyPerf = _replace(key, '_perf', '')

          if (!_includes(validFilters, keyPerf)) {
            return
          }

          const isExclusive = _startsWith(value, '!')
          initialFilters.push({
            column: keyPerf,
            filter: isExclusive ? value.substring(1) : value,
            isExclusive,
          })
        })

        setFiltersPerf(initialFilters)
      } finally {
        setAreFiltersPerfParsed(true)
      }
    } else {
      try {
        // @ts-ignore
        const url = new URL(window.location)
        const { searchParams } = url
        const initialFilters: any[] = []
        // eslint-disable-next-line lodash/prefer-lodash-method
        searchParams.forEach((value, key) => {
          if (!_includes(validFilters, key)) {
            return
          }

          const isExclusive = _startsWith(value, '!')
          initialFilters.push({
            column: key,
            filter: isExclusive ? value.substring(1) : value,
            isExclusive,
          })
        })
        setFilters(initialFilters)
      } finally {
        setAreFiltersParsed(true)
      }
    }
  }, [activeTab])

  useEffect(() => {
    if (arePeriodParsed) {
      try {
        // @ts-ignore
        const url = new URL(window.location)
        const { searchParams } = url
        const intialTimeBucket = searchParams.get('timeBucket')
        // eslint-disable-next-line lodash/prefer-lodash-method
        if (!_includes(validTimeBacket, intialTimeBucket)) {
          return
        }
        const newPeriodFull = _find(periodPairs, (el) => el.period === period)
        if (!_includes(newPeriodFull?.tbs, intialTimeBucket)) {
          return
        }
        setTimebucket(intialTimeBucket || periodPairs[3].tbs[1])
      } finally {
        setAreTimeBucketParsed(true)
      }
    }
    // eslint-disable-next-line react-hooks/exhaustive-deps
  }, [arePeriodParsed])

  const onRangeDateChange = (dates: Date[], onRender?: boolean) => {
    const days = Math.ceil(Math.abs(dates[1].getTime() - dates[0].getTime()) / (1000 * 3600 * 24))
    // @ts-ignore
    const url = new URL(window.location)

    // setting allowed time buckets for the specified date range (period)
    // eslint-disable-next-line no-restricted-syntax
    for (const index in timeBucketToDays) {
      if (timeBucketToDays[index].lt >= days) {
        let eventEmitTimeBucket = timeBucket

        if (!onRender && !_includes(timeBucketToDays[index].tb, timeBucket)) {
          // eslint-disable-next-line prefer-destructuring
          eventEmitTimeBucket = timeBucketToDays[index].tb[0]
          url.searchParams.delete('timeBucket')
          url.searchParams.append('timeBucket', eventEmitTimeBucket)
          const { pathname, search } = url
          history.push({
            pathname,
            search,
            state: {
              scrollToTopDisable: true,
            },
          })
          setTimebucket(eventEmitTimeBucket)
        }

        url.searchParams.delete('period')
        url.searchParams.delete('from')
        url.searchParams.delete('to')
        url.searchParams.append('period', 'custom')
        url.searchParams.append('from', dates[0].toISOString())
        url.searchParams.append('to', dates[1].toISOString())

        const { pathname, search } = url
        history.push({
          pathname,
          search,
          state: {
            scrollToTopDisable: true,
          },
        })

        setPeriodPairs(tbPeriodPairs(t, timeBucketToDays[index].tb, dates))
        setPeriod('custom')
        setProjectViewPrefs(id, 'custom', timeBucketToDays[index].tb[0], dates)

        sdkInstance?._emitEvent('timeupdate', {
          period: 'custom',
          timeBucket: eventEmitTimeBucket,
          dateRange: dates,
        })

        break
      }
    }
  }

  useEffect(() => {
    if (areFiltersParsed && areTimeBucketParsed && arePeriodParsed) {
      if (activeTab === PROJECT_TABS.traffic) {
        loadAnalytics()
      }
    }
    if (areFiltersPerfParsed && areTimeBucketParsed && arePeriodParsed) {
      if (activeTab === PROJECT_TABS.performance) {
        loadAnalyticsPerf()
      }
    }
  }, [project, period, chartType, filters, forecasedChartData, timeBucket, periodPairs, areFiltersParsed, areTimeBucketParsed, arePeriodParsed, t, activeTab, areFiltersPerfParsed]) // eslint-disable-line

  useEffect(() => {
    if (!_isEmpty(activeChartMetricsCustomEvents)) {
      setActiveChartMetricsCustomEvents([])
    }
  }, [period, filters]) // eslint-disable-line

  useEffect(() => {
    if (dateRange && arePeriodParsed) {
      onRangeDateChange(dateRange)
    }
  }, [dateRange, t, arePeriodParsed]) // eslint-disable-line

  useEffect(() => {
    const updateLiveVisitors = async () => {
      const { id: pid } = project
      const result = await getLiveVisitors([pid])

      setLiveStatsForProject(pid, result[pid])
    }

    let interval: any = null
    if (project.uiHidden) {
      updateLiveVisitors()
      interval = setInterval(async () => {
        await updateLiveVisitors()
      }, LIVE_VISITORS_UPDATE_INTERVAL)
    }

    return () => clearInterval(interval)
  }, [project.id, setLiveStatsForProject]) // eslint-disable-line react-hooks/exhaustive-deps

  useEffect(() => {
    if (!isLoading && _isEmpty(project)) {
      getProject(id, false, projectPassword)
        .then(projectRes => {
          if (!_isEmpty(projectRes)) {
            if (projectRes.isPasswordProtected && !projectRes.isOwner && !projectPassword) {
              history.push(_replace(routes.project_protected_password, ':id', id))
              return
            }

            if (projectRes.isPublic && !projectRes.isOwner) {
              getOverallStats([id])
                .then(res => {
                  setPublicProject({
                    ...projectRes,
                    overall: res[id],
                    isPublicVisitors: true,
                  })
                })
                .catch(e => {
                  console.error(e)
                  onErrorLoading()
                })
            } else {
              getOverallStats([id])
                .then(res => {
                  setProjects([...(projects as any[]), {
                    ...projectRes,
                    overall: res[id],
                  }])
                })
                .then(() => {
                  return getLiveVisitors([id])
                })
                .then(res => {
                  setLiveStatsForProject(id, res[id])
                })
                .catch(e => {
                  console.error(e)
                  onErrorLoading()
                })
            }
          } else {
            onErrorLoading()
          }
        })
        .catch(e => {
          console.error(e)
          onErrorLoading()
        })
    }
  }, [isLoading, project, id, setPublicProject]) // eslint-disable-line

  const updatePeriod = (newPeriod: {
    period: string
    label?: string
  }) => {
    const newPeriodFull = _find(periodPairs, (el) => el.period === newPeriod.period)
    let tb = timeBucket
    // @ts-ignore
    const url = new URL(window.location)
    if (_isEmpty(newPeriodFull)) return

    if (!_includes(newPeriodFull.tbs, timeBucket)) {
      tb = _last(newPeriodFull.tbs) || 'day'
      url.searchParams.delete('timeBucket')
      url.searchParams.append('timeBucket', tb)
      setTimebucket(tb)
    }

    if (newPeriod.period !== 'custom') {
      url.searchParams.delete('period')
      url.searchParams.delete('from')
      url.searchParams.delete('to')
      url.searchParams.append('period', newPeriod.period)
      setProjectViewPrefs(id, newPeriod.period, tb)
      setPeriod(newPeriod.period)
      setDateRange(null)
    }
    const { pathname, search } = url
    history.push({
      pathname,
      search,
      state: {
        scrollToTopDisable: true,
      },
    })
    sdkInstance?._emitEvent('timeupdate', {
      period: newPeriod.period,
      timeBucket: tb,
      dateRange: newPeriod.period === 'custom' ? dateRange : null,
    })
    setForecasedChartData({})
  }

  const updateTimebucket = (newTimebucket: string) => {
    // @ts-ignore
    const url = new URL(window.location)
    url.searchParams.delete('timeBucket')
    url.searchParams.append('timeBucket', newTimebucket)
    const { pathname, search } = url
    history.push({
      pathname,
      search,
      state: {
        scrollToTopDisable: true,
      },
    })
    setTimebucket(newTimebucket)
    setProjectViewPrefs(id, period, newTimebucket, dateRange as Date[])
    sdkInstance?._emitEvent('timeupdate', {
      period,
      timeBucket: newTimebucket,
      dateRange,
    })
    setForecasedChartData({})
  }

  const openSettingsHandler = () => {
    history.push(_replace(routes.project_settings, ':id', id))
  }

  const exportAsImageHandler = async () => {
    setShowIcons(false)
    try {
      const blob = await domToImage.toBlob(dashboardRef.current)
      saveAs(blob, `swetrix-${dayjs().format('YYYY-MM-DD-HH-mm-ss')}.png`)
    } catch (e) {
      showError(t('project.exportImgError'))
      console.error('[ERROR] Error while generating export image.')
      console.error(e)
    } finally {
      setShowIcons(true)
    }
  }

  useEffect(() => {
    try {
      // @ts-ignore
      const url = new URL(window.location)
      const { searchParams } = url
      const intialPeriod = projectViewPrefs ? searchParams.get('period') || projectViewPrefs[id]?.period : searchParams.get('period') || '7d'
      const tab = searchParams.get('tab')

      if (tab === PROJECT_TABS.performance) {
        setProjectTab(PROJECT_TABS.performance)
      }

      if (!_includes(validPeriods, intialPeriod)) {
        return
      }

      if (intialPeriod === 'custom') {
        // @ts-ignore
        const from = new Date(searchParams.get('from'))
        // @ts-ignore
        const to = new Date(searchParams.get('to'))
        if (from.getDate() && to.getDate()) {
          onRangeDateChange([from, to], true)
          setDateRange([from, to])
        }
        return
      }

      setPeriodPairs(tbPeriodPairs(t))
      setDateRange(null)
      updatePeriod({
        period: intialPeriod,
      })
    } finally {
      setArePeriodParsed(true)
    }
    // eslint-disable-next-line react-hooks/exhaustive-deps
  }, [])

  const isConflicted = (conflicts: string[]) => {
    const conflicted = conflicts && _some(conflicts, (conflict) => {
      const conflictPair = _find(chartMetrics, (metric) => metric.id === conflict)
      return conflictPair && conflictPair.active
    })
    return conflicted
  }

  const resetFilters = () => {
    // @ts-ignore
    const url = new URL(window.location)
    const { searchParams } = url
    // eslint-disable-next-line lodash/prefer-lodash-method
    searchParams.forEach((value, key) => {
      if (!_includes(validFilters, key)) {
        return
      }
      searchParams.delete(key)
    })
    const { pathname, search } = url
    history.push({
      pathname,
      search,
      state: {
        scrollToTopDisable: true,
      },
    })
    setFilters([])
    setFiltersPerf([])
    if (activeTab === PROJECT_TABS.performance) {
      loadAnalyticsPerf(true, [])
    } else {
      loadAnalytics(true, [])
    }
  }

  const exportTypes = [
    { label: t('project.asImage'), onClick: exportAsImageHandler },
    {
      label: t('project.asCSV'),
      onClick: () => {
        if (activeTab === PROJECT_TABS.performance) {
          return onCSVExportClick(panelsDataPerf, id, tnMapping, language)
        }
        return onCSVExportClick(panelsData, id, tnMapping, language)
      },
    },
  ]

  // function set chart type and save to local storage
  const setChartTypeOnClick = (type: string) => {
    setItem('chartType', type)
    setChartType(type)
  }

  // loadAnalytics when compare period change or compare selected
  useEffect(() => {
    setItem(IS_ACTIVE_COMPARE, JSON.stringify(isActiveCompare))
    if (activePeriodCompare === PERIOD_PAIRS_COMPARE.CUSTOM && !dateRangeCompare) {
      return
    }

    if (isActiveCompare) {
      if (activeTab === PROJECT_TABS.performance) {
        loadAnalyticsPerf()
      } else {
        loadAnalytics()
      }
    }
    // eslint-disable-next-line react-hooks/exhaustive-deps
  }, [isActiveCompare, activePeriodCompare, dateRangeCompare])

  if (!isLoading) {
    return (
      <Title title={name}>
        <EventsRunningOutBanner />
        <div ref={ref} className='bg-gray-50 dark:bg-slate-900'>
          <div
            className={cx(
              'max-w-[1584px] w-full mx-auto py-6 px-2 sm:px-4 lg:px-8',
              {
                'min-h-min-footer': authenticated || activeTab === PROJECT_TABS.alerts,
                'min-h-min-footer-ad': !authenticated && activeTab !== PROJECT_TABS.alerts,
              },
            )}
            ref={dashboardRef}
          >
            {/* Tabs selector */}
            <div>
              <div className='sm:hidden'>
                <Select
                  items={tabs}
                  keyExtractor={(item) => item.id}
                  labelExtractor={(item) => item.label}
                  onSelect={(label) => {
                    const selected = _find(tabs, (tab) => tab.label === label)
                    if (selected) {
                      setProjectTab(selected?.id)
                      setActiveTab(selected?.id)
                    }
                  }}
                  title={activeTabLabel}
                />
              </div>
              <div className='hidden sm:block'>
                <div>
                  <nav className='-mb-px flex space-x-4' aria-label='Tabs'>
                    {_map(tabs, tab => {
                      const isCurrent = tab.id === activeTab

                      return (
                        <div
                          key={tab.id}
                          onClick={() => {
                            setProjectTab(tab.id)
                            setActiveTab(tab.id)
                          }}
                          className={cx(
                            isCurrent
                              ? 'border-indigo-700 text-indigo-700 dark:text-gray-50 dark:border-gray-50'
                              : 'border-transparent text-gray-500 hover:text-gray-700 hover:border-gray-300 dark:text-gray-400 dark:hover:border-gray-300 dark:hover:text-gray-300',
                            'group inline-flex items-center whitespace-nowrap py-2 px-1 border-b-2 font-bold text-md cursor-pointer',
                          )}
                          aria-current={isCurrent ? 'page' : undefined}
                        >
                          <tab.icon
                            className={cx(
                              isCurrent ? 'text-indigo-700 dark:text-gray-50' : 'text-gray-500 group-hover:text-gray-500 dark:text-gray-400 dark:group-hover:text-gray-300',
                              '-ml-0.5 mr-2 h-5 w-5',
                            )}
                            aria-hidden='true'
                          />
                          <span>
                            {tab.label}
                          </span>
                        </div>
                      )
                    })}
                  </nav>
                </div>
              </div>
            </div>
            {activeTab !== PROJECT_TABS.alerts && (
              <>
                <div className='flex flex-col md:flex-row items-center md:items-start justify-between mt-2'>
                  <h2 className='text-3xl font-bold text-gray-900 dark:text-gray-50 break-words break-all'>
                    {name}
                  </h2>
                  <div className='flex mt-3 md:mt-0 max-w-[420px] flex-wrap sm:flex-nowrap items-end sm:max-w-none justify-center sm:justify-between w-full sm:w-auto mx-auto sm:mx-0 custom-space-x-style gap-y-1'>
                    <div className='md:border-r border-gray-200 dark:border-gray-600 md:pr-3 sm:mr-3'>
                      <button
                        type='button'
                        onClick={refreshStats}
                        className={cx('relative shadow-sm rounded-md mt-[1px] px-3 md:px-4 py-2 bg-white text-sm font-medium hover:bg-gray-50 dark:bg-slate-800 dark:hover:bg-slate-700 focus:z-10 focus:outline-none focus:ring-1 focus:ring-indigo-500 focus:border-indigo-500 focus:dark:ring-gray-200 focus:dark:border-gray-200', {
                          'cursor-not-allowed opacity-50': isLoading || dataLoading,
                        })}
                      >
                        <ArrowPathIcon className='w-5 h-5 text-gray-700 dark:text-gray-50' />
                      </button>
                    </div>
                    {(!isSelfhosted && !isActiveCompare) && (
                      <div
                        className={cx('md:border-r border-gray-200 dark:border-gray-600 md:pr-3 sm:mr-3', {
                          hidden: activeTab !== PROJECT_TABS.traffic || _isEmpty(chartData),
                        })}
                      >
                        <button
                          type='button'
                          onClick={onForecastOpen}
                          disabled={!_isEmpty(filters)}
                          className={cx('relative shadow-sm rounded-md mt-[1px] px-3 md:px-4 py-2 bg-white text-sm font-medium hover:bg-gray-50 dark:bg-slate-800 dark:hover:bg-slate-700 focus:z-10 focus:outline-none focus:ring-1 focus:ring-indigo-500 focus:border-indigo-500 focus:dark:ring-gray-200 focus:dark:border-gray-200', {
                            'cursor-not-allowed opacity-50': isLoading || dataLoading || !_isEmpty(filters),
                            '!bg-gray-200 dark:!bg-gray-600 !border dark:!border-gray-500 !border-gray-300': !_isEmpty(forecasedChartData),
                          })}
                        >
                          <Robot containerClassName='w-5 h-5' className='text-gray-700 dark:text-gray-50' />
                        </button>
                      </div>
                    )}
                    <div className='md:border-r border-gray-200 dark:border-gray-600 md:pr-3 sm:mr-3'>
                      <span className='relative z-0 inline-flex shadow-sm rounded-md'>
                        {_map(activePeriod?.tbs, (tb, index, { length }) => (
                          <button
                            key={tb}
                            type='button'
                            onClick={() => updateTimebucket(tb)}
                            className={cx(
                              'relative capitalize inline-flex items-center px-3 md:px-4 py-2 border bg-white text-sm font-medium hover:bg-gray-50 dark:bg-slate-800 dark:hover:bg-slate-700 focus:z-10 focus:outline-none focus:ring-1 focus:ring-indigo-500 focus:border-indigo-500 focus:dark:ring-gray-200 focus:dark:border-gray-200',
                              {
                                '-ml-px': index > 0,
                                'rounded-l-md': index === 0,
                                'rounded-r-md': 1 + index === length,
                                'z-10 border-indigo-500 text-indigo-600 dark:border-slate-200 dark:text-gray-50': timeBucket === tb,
                                'text-gray-700 dark:text-gray-50 border-gray-300 dark:border-slate-800 ': timeBucket !== tb,
                              },
                            )}
                          >
                            {t(`project.${tb}`)}
                          </button>
                        ))}
                      </span>
                    </div>
                    <Dropdown
                      items={isActiveCompare ? _filter(periodPairs, (el) => {
                        return _includes(filtersPeriodPairs, el.period)
                      }) : _includes(filtersPeriodPairs, period) ? periodPairs : _filter(periodPairs, (el) => {
                        return el.period !== PERIOD_PAIRS_COMPARE.COMPARE
                      })}
                      title={activePeriod?.label}
                      labelExtractor={(pair) => pair.dropdownLabel || pair.label}
                      keyExtractor={(pair) => pair.label}
                      onSelect={(pair) => {
                        if (pair.period === PERIOD_PAIRS_COMPARE.COMPARE) {
                          if (activeTab !== PROJECT_TABS.traffic && activeTab !== PROJECT_TABS.performance) {
                            return
                          }

                          if (isActiveCompare) {
                            compareDisable()
                          } else {
                            setIsActiveCompare(true)
                          }

                          return
                        }

                        if (pair.isCustomDate) {
                          setTimeout(() => {
                            // @ts-ignore
                            refCalendar.current.openCalendar()
                          }, 100)
                        } else {
                          setPeriodPairs(tbPeriodPairs(t))
                          setDateRange(null)
                          updatePeriod(pair)
                        }
                      }}
                    />
                    {isActiveCompare && (
                      <>
                        <div className='mx-2 text-md font-medium text-gray-600 whitespace-pre-line dark:text-gray-200'>
                          vs
                        </div>
                        <Dropdown
                          items={periodPairsCompare}
                          title={activeDropdownLabelCompare}
                          labelExtractor={(pair) => pair.label}
                          keyExtractor={(pair) => pair.label}
                          onSelect={(pair) => {
                            if (pair.period === PERIOD_PAIRS_COMPARE.DISABLE) {
                              compareDisable()
                              return
                            }

                            if (pair.period === PERIOD_PAIRS_COMPARE.CUSTOM) {
                              setTimeout(() => {
                                // @ts-ignore
                                refCalendarCompare.current.openCalendar()
                              }, 100)
                            } else {
                              setPeriodPairsCompare(tbPeriodPairsCompare(t))
                              setDateRangeCompare(null)
                              setActivePeriodCompare(pair.period)
                            }
                          }}
                        />
                      </>
                    )}
                    <FlatPicker
                      ref={refCalendar}
                      onChange={setDateRange}
                      value={dateRange || []}
                      maxDateMonths={MAX_MONTHS_IN_PAST}
                      maxRange={0}
                    />
                    <FlatPicker
                      ref={refCalendarCompare}
                      onChange={(date) => {
                        setDateRangeCompare(date)
                        setActivePeriodCompare(PERIOD_PAIRS_COMPARE.CUSTOM)
                        setPeriodPairsCompare(tbPeriodPairsCompare(t, date))
                      }}
                      value={dateRangeCompare || []}
                      maxDateMonths={MAX_MONTHS_IN_PAST}
                      maxRange={maxRangeCompare}
                    />
                  </div>
                </div>
                <div>
                  <div className='flex flex-row flex-wrap items-center justify-center md:justify-end h-10 mt-2 md:mt-5 mb-4 gap-y-1'>
                    {activeTab === PROJECT_TABS.traffic ? (
                      !isPanelsDataEmpty && (
                        <Dropdown
                          items={isActiveCompare ? _filter(chartMetrics, (el) => {
                            return !_includes(FILTER_CHART_METRICS_MAPPING_FOR_COMPARE, el.id)
                          }) : chartMetrics}
                          title={t('project.metricVis')}
                          labelExtractor={(pair) => {
                            const {
                              label, id: pairID, active, conflicts,
                            } = pair

                            const conflicted = isConflicted(conflicts)

                            if (pairID === CHART_METRICS_MAPPING.customEvents) {
                              if (_isEmpty(panelsData.customs)) {
                                return (
                                  <span className='px-4 py-2 flex items-center cursor-not-allowed'>
                                    <NoSymbolIcon className='w-5 h-5 mr-1' />
                                    {label}
                                  </span>
                                )
                              }

                              return (
                                <Dropdown
                                  menuItemsClassName='max-w-[300px] max-h-[300px] overflow-auto'
                                  items={chartMetricsCustomEvents}
                                  title={label}
                                  labelExtractor={(event) => (
                                    <Checkbox
                                      className={cx({ hidden: isPanelsDataEmpty || analyticsLoading })}
                                      label={_size(event.label) > CUSTOM_EV_DROPDOWN_MAX_VISIBLE_LENGTH ? (
                                        <span title={event.label}>
                                          {_truncate(event.label, { length: CUSTOM_EV_DROPDOWN_MAX_VISIBLE_LENGTH })}
                                        </span>
                                      ) : event.label}
                                      id={event.id}
                                      onChange={() => { }}
                                      checked={event.active}
                                    />
                                  )}
                                  buttonClassName='group-hover:bg-gray-200 dark:group-hover:bg-slate-700 px-4 py-2 inline-flex w-full bg-white text-sm font-medium text-gray-700 dark:text-gray-50 dark:border-gray-800 dark:bg-slate-800'
                                  keyExtractor={(event) => event.id}
                                  onSelect={(event, e) => {
                                    e?.stopPropagation()
                                    e?.preventDefault()

                                    setActiveChartMetricsCustomEvents((prev) => {
                                      const newActiveChartMetricsCustomEvents = [...prev]
                                      const index = _findIndex(prev, (item) => item === event.id)
                                      if (index === -1) {
                                        newActiveChartMetricsCustomEvents.push(event.id)
                                      } else {
                                        newActiveChartMetricsCustomEvents.splice(index, 1)
                                      }
                                      return newActiveChartMetricsCustomEvents
                                    })
                                  }}
                                />
                              )
                            }

                            return (
                              <Checkbox
                                className={cx('px-4 py-2', { hidden: isPanelsDataEmpty || analyticsLoading })}
                                label={label}
                                disabled={conflicted}
                                id={pairID}
                                checked={active}
                              />
                            )
                          }}
                          selectItemClassName='group text-gray-700 dark:text-gray-50 dark:border-gray-800 dark:bg-slate-800 block text-sm cursor-pointer hover:bg-gray-200 dark:hover:bg-slate-700'
                          keyExtractor={(pair) => pair.id}
                          onSelect={({ id: pairID, conflicts }) => {
                            if (isConflicted(conflicts)) {
                              generateAlert(t('project.conflictMetric'), 'error')
                              return
                            }

                            if (pairID === CHART_METRICS_MAPPING.customEvents) {
                              return
                            }

                            switchActiveChartMetric(pairID)
                          }}
                        />
                      )) : (
                      !isPanelsDataEmptyPerf && (
                        <Dropdown
                          items={chartMetricsPerf}
                          className='min-w-[170px] xs:min-w-0'
                          title={(
                            <p>
                              {_find(chartMetricsPerf, ({ id: chartId }) => chartId === activeChartMetricsPerf)?.label}
                            </p>
                          )}
                          labelExtractor={(pair) => pair.label}
                          keyExtractor={(pair) => pair.id}
                          onSelect={({ id: pairID }) => {
                            switchActiveChartMetric(pairID)
                          }}
                        />
                      )
                    )}
                    <Dropdown
                      items={[...exportTypes, ...customExportTypes]}
                      title={[
                        <ArrowDownTrayIcon key='download-icon' className='w-5 h-5 mr-2' />,
                        <Fragment key='export-data'>
                          {t('project.exportData')}
                        </Fragment>,
                      ]}
                      labelExtractor={item => item.label}
                      keyExtractor={item => item.label}
                      onSelect={item => item.onClick(panelsData, t)}
                      className={cx('ml-3', { hidden: isPanelsDataEmpty || analyticsLoading })}
                    />
                    {(!project?.isPublicVisitors && !(sharedRoles === roleViewer.role)) && (
                      <Button
                        onClick={openSettingsHandler}
                        className='relative flex justify-center items-center !pr-3 pl-2 py-2 md:pr-4 ml-3 text-sm dark:text-gray-50 dark:border-gray-800 dark:bg-slate-800 dark:hover:bg-slate-700'
                        secondary
                      >
                        <>
                          <Cog8ToothIcon className='w-5 h-5 mr-1' />
                          {t('common.settings')}
                        </>
                      </Button>
                    )}
                  </div>
                </div>
                <div
                  className={cx({
                    hidden: isPanelsDataEmpty || analyticsLoading,
                  })}
                >
                  <div className={cx('xs:mt-0', {
                    'mt-14': project.public || (isSharedProject && project?.role === roleAdmin.role) || project.isOwner,
                  })}
                  />
                  <div className={cx('relative', {
                    hidden: checkIfAllMetricsAreDisabled,
                  })}
                  >
                    <div className={cx('absolute right-0 z-10 -top-2 max-sm:top-6 space-x-2', {
                      'right-[90px]': activeChartMetrics[CHART_METRICS_MAPPING.sessionDuration],
                      'right-[60px]': activeChartMetrics[CHART_METRICS_MAPPING.bounce],
                    })}
                    >
                      <button
                        type='button'
                        onClick={() => setChartTypeOnClick(chartTypes.bar)}
                        className={cx('px-2.5 py-1.5 text-xs rounded-md text-gray-700 bg-white hover:bg-gray-50 border-transparent !border-0 dark:text-gray-50 dark:bg-slate-800 dark:hover:bg-slate-700 focus:outline-none focus:!ring-0 focus:!ring-offset-0 focus:!ring-transparent', {
                          'text-indigo-600 dark:text-indigo-500 shadow-md': chartType === chartTypes.bar,
                          'text-gray-400 dark:text-gray-500': chartType !== chartTypes.bar,
                        })}
                      >
                        <PresentationChartBarIcon className='w-6 h-6' />
                      </button>
                      <button
                        type='button'
                        onClick={() => setChartTypeOnClick(chartTypes.line)}
                        className={cx('px-2.5 py-1.5 text-xs rounded-md text-gray-700 bg-white hover:bg-gray-50 border-transparent !border-0 dark:text-gray-50 dark:bg-slate-800 dark:hover:bg-slate-700 focus:!outline-0 focus:!ring-0 focus:!ring-offset-0 focus:!ring-transparent', {
                          'text-indigo-600 dark:text-indigo-500 shadow-md': chartType === chartTypes.line,
                          'text-gray-400 dark:text-gray-500': chartType !== chartTypes.line,
                        })}
                      >
                        <PresentationChartLineIcon className='w-6 h-6' />
                      </button>
                    </div>
                  </div>
                </div>
              </>
            )}
            {(activeTab === PROJECT_TABS.alerts && (isSharedProject || project?.isPublicVisitors || !authenticated)) && (
              <div className='p-5 mt-5 bg-gray-700 rounded-xl'>
                <div className='flex items-center text-gray-50'>
                  <BellIcon className='w-8 h-8 mr-2' />
                  <p className='font-bold text-3xl'>
                    {t('dashboard.alerts')}
                  </p>
                </div>
                <p className='text-lg whitespace-pre-wrap mt-2 text-gray-100'>
                  {t('dashboard.alertsDesc')}
                </p>
                <Link to={routes.signup} className='inline-block select-none mt-6 bg-white py-2 px-3 md:px-4 border border-transparent rounded-md text-base font-medium text-gray-700 hover:bg-indigo-50' aria-label={t('titles.signup')}>
                  {t('common.getStarted')}
                </Link>
              </div>
            )}
            {(activeTab === PROJECT_TABS.alerts && !isSharedProject && !project?.isPublicVisitors && authenticated) && (
              <ProjectAlertsView projectId={id} />
            )}
            {(analyticsLoading && activeTab !== PROJECT_TABS.alerts) && (
              <Loader />
            )}
            {(isPanelsDataEmpty && activeTab === PROJECT_TABS.traffic) && (
              <NoEvents filters={filters} resetFilters={resetFilters} />
            )}
            {(isPanelsDataEmptyPerf && activeTab === PROJECT_TABS.performance) && (
              <NoEvents filters={filters} resetFilters={resetFilters} />
            )}
            {activeTab === PROJECT_TABS.traffic && (
              <div className={cx('pt-4 md:pt-0', { hidden: isPanelsDataEmpty || analyticsLoading })}>
                <div
                  className={cx('h-80', {
                    hidden: checkIfAllMetricsAreDisabled,
                  })}
                >
                  <div className='h-80 mt-8' id='dataChart' />
                </div>
                <Filters
                  filters={filters}
                  onRemoveFilter={filterHandler}
                  onChangeExclusive={onChangeExclusive}
                  tnMapping={tnMapping}
                />
                {dataLoading && (
                  <div className='loader bg-transparent static mt-4' id='loader'>
                    <div className='loader-head'>
                      <div className='first' />
                      <div className='second' />
                    </div>
                  </div>
                )}
                <div className='mt-5 grid grid-cols-1 gap-5 sm:grid-cols-2 lg:grid-cols-3'>
                  {!_isEmpty(project.overall) && (
                    <Overview
                      t={t}
                      overall={project.overall}
                      chartData={chartData}
                      activePeriod={activePeriod}
                      sessionDurationAVG={sessionDurationAVG}
                      sessionDurationAVGCompare={sessionDurationAVGCompare}
                      isActiveCompare={isActiveCompare}
                      activeDropdownLabelCompare={activeDropdownLabelCompare}
                      dataChartCompare={dataChartCompare}
                      live={liveStats[id]}
                      projectId={id}
                    />
                  )}
                  {!_isEmpty(panelsData.types) && _map(TRAFFIC_PANELS_ORDER, (type: keyof typeof tnMapping) => {
                    const panelName = tnMapping[type]
                    // @ts-ignore
                    const panelIcon = panelIconMapping[type]
                    const customTabs = _filter(customPanelTabs, tab => tab.panelID === type)

                    if (type === 'cc') {
                      return (
                        <Panel
                          t={t}
                          key={type}
                          icon={panelIcon}
                          id={type}
                          onFilter={filterHandler}
                          activeTab={activeTab}
                          name={panelName}
                          data={panelsData.data[type]}
                          customTabs={customTabs}
                          rowMapper={(rowName) => (
                            <CCRow rowName={rowName} language={language} />
                          )}
                        />
                      )
                    }

                    if (type === 'dv') {
                      return (
                        <Panel
                          t={t}
                          key={type}
                          activeTab={activeTab}
                          icon={panelIcon}
                          id={type}
                          onFilter={filterHandler}
                          name={panelName}
                          data={panelsData.data[type]}
                          customTabs={customTabs}
                          capitalize
                        />
                      )
                    }

                    if (type === 'ref') {
                      return (
                        <Panel
                          t={t}
                          key={type}
                          icon={panelIcon}
                          id={type}
                          onFilter={filterHandler}
                          name={panelName}
                          activeTab={activeTab}
                          data={panelsData.data[type]}
                          customTabs={customTabs}
                          rowMapper={(rowName) => (
                            <RefRow rowName={rowName} showIcons={showIcons} />
                          )}
                        />
                      )
                    }

                    if (type === 'so' || type === 'me' || type === 'ca') {
                      return (
                        <Panel
                          t={t}
                          key={type}
                          icon={panelIcon}
                          id={type}
                          activeTab={activeTab}
                          onFilter={filterHandler}
                          name={panelName}
                          data={panelsData.data[type]}
                          customTabs={customTabs}
                          rowMapper={(row) => decodeURIComponent(row)}
                        />
                      )
                    }

                    if (type === 'pg') {
                      return (
                        <Panel
                          t={t}
                          key={type}
                          icon={panelIcon}
                          id={type}
                          onFilter={filterHandler}
                          onFragmentChange={setPgActiveFragment}
                          name={pgPanelNameMapping[pgActiveFragment]}
                          data={panelsData.data[type]}
                          customTabs={customTabs}
                          period={period}
                          activeTab={activeTab}
                          pid={id}
                          timeBucket={timeBucket}
                          filters={filters}
                          from={dateRange ? getFormatDate(dateRange[0]) : null}
                          to={dateRange ? getFormatDate(dateRange[1]) : null}
                          timezone={timezone}
                        />
                      )
                    }

                    return (
                      <Panel
                        t={t}
                        key={type}
                        icon={panelIcon}
                        id={type}
                        activeTab={activeTab}
                        onFilter={filterHandler}
                        name={panelName}
                        data={panelsData.data[type]}
                        customTabs={customTabs}
                      />
                    )
                  })}
                  {!_isEmpty(panelsData.customs) && (
                    <CustomEvents
                      t={t}
                      customs={panelsData.customs}
                      onFilter={filterHandler}
                      chartData={chartData}
                    />
                  )}
                </div>
              </div>
            )}
            {activeTab === PROJECT_TABS.performance && (
              <div className={cx('pt-8 md:pt-4', { hidden: isPanelsDataEmptyPerf || analyticsLoading })}>
                <div
                  className={cx('h-80', {
                    hidden: checkIfAllMetricsAreDisabled,
                  })}
                >
                  <div className='h-80' id='dataChart' />
                </div>
                <Filters
                  filters={filtersPerf}
                  onRemoveFilter={filterHandler}
                  onChangeExclusive={onChangeExclusive}
                  tnMapping={tnMapping}
                />
                {dataLoading && (
                  <div className='loader bg-transparent static mt-4' id='loader'>
                    <div className='loader-head'>
                      <div className='first' />
                      <div className='second' />
                    </div>
                  </div>
                )}
                <div className='mt-5 grid grid-cols-1 gap-5 sm:grid-cols-2 lg:grid-cols-3'>
                  {!_isEmpty(panelsDataPerf.types) && _map(PERFORMANCE_PANELS_ORDER, (type: keyof typeof tnMapping) => {
                    const panelName = tnMapping[type]
                    // @ts-ignore
                    const panelIcon = panelIconMapping[type]
                    const customTabs = _filter(customPanelTabs, tab => tab.panelID === type)

                    if (type === 'cc') {
                      return (
                        <Panel
                          t={t}
                          key={type}
                          icon={panelIcon}
                          id={type}
                          onFilter={filterHandler}
                          name={panelName}
                          activeTab={activeTab}
                          data={panelsDataPerf.data[type]}
                          customTabs={customTabs}
                          rowMapper={(rowName) => (
                            <CCRow rowName={rowName} language={language} />
                          )}
                          valueMapper={(value) => getStringFromTime(getTimeFromSeconds(value), true)}
                        />
                      )
                    }

                    if (type === 'dv') {
                      return (
                        <Panel
                          t={t}
                          key={type}
                          icon={panelIcon}
                          id={type}
                          onFilter={filterHandler}
                          name={panelName}
                          activeTab={activeTab}
                          data={panelsDataPerf.data[type]}
                          customTabs={customTabs}
                          valueMapper={(value) => getStringFromTime(getTimeFromSeconds(value), true)}
                          capitalize
                        />
                      )
                    }

                    return (
                      <Panel
                        t={t}
                        key={type}
                        icon={panelIcon}
                        id={type}
                        activeTab={activeTab}
                        onFilter={filterHandler}
                        name={panelName}
                        data={panelsDataPerf.data[type]}
                        customTabs={customTabs}
                        valueMapper={(value) => getStringFromTime(getTimeFromSeconds(value), true)}
                      />
                    )
                  })}
                </div>
              </div>
            )}
          </div>
        </div>
        {!authenticated && activeTab !== PROJECT_TABS.alerts && (
          <div className='bg-indigo-600'>
            <div className='w-11/12 mx-auto pb-16 pt-12 px-4 sm:px-6 lg:px-8 lg:flex lg:items-center lg:justify-between'>
              <h2 className='text-3xl sm:text-4xl font-bold tracking-tight text-gray-900'>
                <span className='block text-white'>{t('project.ad')}</span>
                <span className='block text-gray-300'>
                  {t('main.exploreService')}
                </span>
              </h2>
              <div className='mt-6 space-y-4 sm:space-y-0 sm:flex sm:space-x-5'>
                <Link
                  to={routes.signup}
                  className='flex items-center justify-center px-3 py-2 border border-transparent text-lg font-medium rounded-md shadow-sm text-indigo-800 bg-indigo-50 hover:bg-indigo-100'
                  aria-label={t('titles.signup')}
                >
                  {t('common.getStarted')}
                </Link>
                <Link
                  to={routes.main}
                  className='flex items-center justify-center px-3 py-2 border border-transparent text-lg font-medium rounded-md shadow-sm text-indigo-800 bg-indigo-50 hover:bg-indigo-100'
                >
                  {t('common.explore')}
                </Link>
              </div>
            </div>
          </div>
        )}
        <Forecast
          isOpened={isForecastOpened}
          onClose={() => setIsForecastOpened(false)}
          onSubmit={onForecastSubmit}
          activeTB={t(`project.${timeBucket}`)}
          tb={timeBucket}
        />
      </Title>
    )
  }

  return (
    <Title title={name}>
      <div className='min-h-min-footer bg-gray-50 dark:bg-slate-900'>
        <Loader />
      </div>
    </Title>
  )
}

ViewProject.propTypes = {
  projects: PropTypes.arrayOf(PropTypes.object).isRequired,
  sharedProjects: PropTypes.arrayOf(PropTypes.object).isRequired,
  cache: PropTypes.objectOf(PropTypes.object).isRequired,
  showError: PropTypes.func.isRequired,
  setProjectCache: PropTypes.func.isRequired,
  setProjectViewPrefs: PropTypes.func.isRequired,
  isLoading: PropTypes.bool.isRequired,
  setPublicProject: PropTypes.func.isRequired,
  setLiveStatsForProject: PropTypes.func.isRequired,
  authenticated: PropTypes.bool.isRequired,
  extensions: PropTypes.arrayOf(PropTypes.object).isRequired,
  timezone: PropTypes.string,
}

ViewProject.defaultProps = {
  timezone: DEFAULT_TIMEZONE,
}

export default memo(withProjectProtected(ViewProject))<|MERGE_RESOLUTION|>--- conflicted
+++ resolved
@@ -47,11 +47,7 @@
   tbPeriodPairs, getProjectCacheKey, LIVE_VISITORS_UPDATE_INTERVAL, DEFAULT_TIMEZONE, CDN_URL, isDevelopment,
   timeBucketToDays, getProjectCacheCustomKey, roleViewer, MAX_MONTHS_IN_PAST, PROJECT_TABS,
   TimeFormat, getProjectForcastCacheKey, chartTypes, roleAdmin, TRAFFIC_PANELS_ORDER, PERFORMANCE_PANELS_ORDER, isSelfhosted, tbPeriodPairsCompare,
-<<<<<<< HEAD
-  PERIOD_PAIRS_COMPARE, filtersPeriodPairs, IS_ACTIVE_COMPARE, PROJECTS_PROTECTED,
-=======
-  PERIOD_PAIRS_COMPARE, filtersPeriodPairs, IS_ACTIVE_COMPARE, getProjectCacheCustomKeyPerf,
->>>>>>> d01e7efc
+  PERIOD_PAIRS_COMPARE, filtersPeriodPairs, IS_ACTIVE_COMPARE, PROJECTS_PROTECTED, getProjectCacheCustomKeyPerf
 } from 'redux/constants'
 import { IUser } from 'redux/models/IUser'
 import { IProject, ILiveStats } from 'redux/models/IProject'
@@ -90,15 +86,7 @@
   isPublicVisitors?: boolean,
 }
 
-<<<<<<< HEAD
-const ViewProject = ({
-  projects, isLoading: _isLoading, showError, cache, cachePerf, setProjectCache, projectViewPrefs, setProjectViewPrefs, setPublicProject,
-  setLiveStatsForProject, authenticated, timezone, user, sharedProjects, extensions, generateAlert, setProjectCachePerf,
-  projectTab, setProjectTab, setProjects, setProjectForcastCache, customEventsPrefs, setCustomEventsPrefs, liveStats, password,
-}: {
-=======
 interface IViewProject {
->>>>>>> d01e7efc
   projects: IProjectView[],
   extensions: any,
   isLoading: boolean,
@@ -130,20 +118,16 @@
   customEventsPrefs: any,
   setCustomEventsPrefs: (pid: string, data: any) => void,
   liveStats: ILiveStats,
-<<<<<<< HEAD
   password: {
     [key: string]: string,
   },
-}) => {
-=======
 }
 
 const ViewProject = ({
   projects, isLoading: _isLoading, showError, cache, cachePerf, setProjectCache, projectViewPrefs, setProjectViewPrefs, setPublicProject,
   setLiveStatsForProject, authenticated, timezone, user, sharedProjects, extensions, generateAlert, setProjectCachePerf,
-  projectTab, setProjectTab, setProjects, setProjectForcastCache, customEventsPrefs, setCustomEventsPrefs, liveStats,
+  projectTab, setProjectTab, setProjects, setProjectForcastCache, customEventsPrefs, setCustomEventsPrefs, liveStats, password,
 }: IViewProject) => {
->>>>>>> d01e7efc
   const { t, i18n: { language } }: {
     t: (key: string, options?: {
       [key: string]: string | number | null,
