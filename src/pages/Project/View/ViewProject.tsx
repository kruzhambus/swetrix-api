--- conflicted
+++ resolved
@@ -375,13 +375,10 @@
   // { name } is a project name from project
   const { name } = project
 
-<<<<<<< HEAD
+  const pageTitle = user?.showLiveVisitorsInTitle ? `👀 ${liveStats[id]} - ${name}` : name
+  
+  const sharedRoles = useMemo(() => _find(user.sharedProjects, p => p.project.id === id)?.role || {}, [user, id])
   // sharedRoles is a role for shared project
-=======
-  const pageTitle = user?.showLiveVisitorsInTitle ? `👀 ${liveStats[id]} - ${name}` : name
-
->>>>>>> ba424dc5
-  const sharedRoles = useMemo(() => _find(user.sharedProjects, p => p.project.id === id)?.role || {}, [user, id])
 
   // chartMetrics is a list of metrics for dropdown
   const chartMetrics = useMemo(() => {
@@ -680,13 +677,10 @@
       } else {
         key = getProjectCacheKey(period, timeBucket)
       }
-
-<<<<<<< HEAD
+ 
       // check if we need to load new date or we have data in redux/localstorage
-      if (!forced && !_isEmpty(cache[id]) && !_isEmpty(cache[id][key])) {
-=======
       if (!forced && !_isEmpty(cache[id]) && !_isEmpty(cache[id][key]) && !_isEmpty(newFilters || filters)) {
->>>>>>> ba424dc5
+
         data = cache[id][key]
       } else {
         if (period === 'custom' && dateRange) {
@@ -1117,15 +1111,12 @@
   }
 
   useEffect(() => {
-<<<<<<< HEAD
     loadAnalytics()
     // eslint-disable-next-line react-hooks/exhaustive-deps
   }, [forecasedChartData])
 
   // this useEffect is used for parsing tab from url and set activeTab
   useEffect(() => {
-=======
->>>>>>> ba424dc5
     // @ts-ignore
     const url = new URL(window.location)
     url.searchParams.delete('tab')
