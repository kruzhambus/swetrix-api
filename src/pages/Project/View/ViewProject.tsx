/* eslint-disable react/forbid-prop-types, react/no-unstable-nested-components, react/display-name */
import React, {
  useState, useEffect, useMemo, memo, useRef, Fragment, useCallback,
} from 'react'
import useSize from 'hooks/useSize'
import { useHistory, useParams, Link } from 'react-router-dom'
// @ts-ignore
import domToImage from 'dom-to-image'
// @ts-ignore
import { saveAs } from 'file-saver'
import bb from 'billboard.js'
import {
  ArrowDownTrayIcon, Cog8ToothIcon, ArrowPathIcon, CurrencyDollarIcon, ChartBarIcon, BoltIcon, BellIcon, PresentationChartBarIcon, PresentationChartLineIcon, NoSymbolIcon,
} from '@heroicons/react/24/outline'
import cx from 'clsx'
import dayjs from 'dayjs'
import { useTranslation } from 'react-i18next'
import _keys from 'lodash/keys'
import _map from 'lodash/map'
import _includes from 'lodash/includes'
import _last from 'lodash/last'
import _isEmpty from 'lodash/isEmpty'
import _replace from 'lodash/replace'
import _values from 'lodash/values'
import _find from 'lodash/find'
import _filter from 'lodash/filter'
import _findIndex from 'lodash/findIndex'
import _startsWith from 'lodash/startsWith'
import _debounce from 'lodash/debounce'
import _some from 'lodash/some'
import _pickBy from 'lodash/pickBy'
import _every from 'lodash/every'
import _size from 'lodash/size'
import _truncate from 'lodash/truncate'
import PropTypes from 'prop-types'
import * as SwetrixSDK from '@swetrix/sdk'

import { SWETRIX_PID } from 'utils/analytics'
import { getTimeFromSeconds, getStringFromTime } from 'utils/generic'
import { getItem, setItem } from 'utils/localstorage'
import Title from 'components/Title'
import EventsRunningOutBanner from 'components/EventsRunningOutBanner'
import {
  tbPeriodPairs, getProjectCacheKey, LIVE_VISITORS_UPDATE_INTERVAL, DEFAULT_TIMEZONE, CDN_URL, isDevelopment,
  timeBucketToDays, getProjectCacheCustomKey, roleViewer, MAX_MONTHS_IN_PAST, MAX_MONTHS_IN_PAST_FREE, PROJECT_TABS,
  TimeFormat, getProjectForcastCacheKey, chartTypes, roleAdmin, TRAFFIC_PANELS_ORDER, PERFORMANCE_PANELS_ORDER,
} from 'redux/constants'
import { IUser } from 'redux/models/IUser'
import { IProject } from 'redux/models/IProject'
import { IProjectForShared, ISharedProject } from 'redux/models/ISharedProject'
import Button from 'ui/Button'
import Loader from 'ui/Loader'
import Dropdown from 'ui/Dropdown'
import Checkbox from 'ui/Checkbox'
import Select from 'ui/Select'
import FlatPicker from 'ui/Flatpicker'
import Robot from 'ui/icons/Robot'
import PaidFeature from 'modals/PaidFeature'
import Forecast from 'modals/Forecast'
import routes from 'routes'
import {
  getProjectData, getProject, getOverallStats, getLiveVisitors, getPerfData, getProjectDataCustomEvents,
} from 'api'
import { getChartPrediction } from 'api/ai'
import {
  Panel, Overview, CustomEvents,
} from './Panels'
import {
  onCSVExportClick, getFormatDate, panelIconMapping, typeNameMapping, validFilters, validPeriods,
  validTimeBacket, paidPeriods, noRegionPeriods, getSettings, getColumns, CHART_METRICS_MAPPING,
  CHART_METRICS_MAPPING_PERF, getSettingsPerf, transformAIChartData,
} from './ViewProject.helpers'
import CCRow from './components/CCRow'
import RefRow from './components/RefRow'
import NoEvents from './components/NoEvents'
import Filters from './components/Filters'
import ProjectAlertsView from '../Alerts/View'
import './styles.css'

const PROJECT_TABS_VALUES = _values(PROJECT_TABS)
const CUSTOM_EV_DROPDOWN_MAX_VISIBLE_LENGTH = 32

interface IProjectView extends IProject {
  isPublicVisitors?: boolean,
}

const ViewProject = ({
  projects, isLoading: _isLoading, showError, cache, cachePerf, setProjectCache, projectViewPrefs, setProjectViewPrefs, setPublicProject,
  setLiveStatsForProject, authenticated, timezone, user, sharedProjects, isPaidTierUsed, extensions, generateAlert, setProjectCachePerf,
  projectTab, setProjectTab, setProjects, setProjectForcastCache, customEventsPrefs, setCustomEventsPrefs,
}: {
  projects: IProjectView[],
  extensions: any,
  isLoading: boolean,
  showError: (message: string) => void,
  cache: any,
  cachePerf: any,
  setProjectCache: (pid: string, data: any, key: string) => void,
  projectViewPrefs: {
    [key: string]: {
      period: string,
      timeBucket: string,
      rangeDate?: Date[],
    },
  } | null,
  setProjectViewPrefs: (pid: string, period: string, timeBucket: string, rangeDate?: Date[]) => void,
  setPublicProject: (project: Partial<IProject | ISharedProject>) => void,
  setLiveStatsForProject: (id: string, count: number) => void,
  generateAlert: (message: string, type: string) => void,
  setProjectCachePerf: (pid: string, data: any, key: string) => void,
  setProjectForcastCache: (pid: string, data: any, key: string) => void,
  authenticated: boolean,
  user: IUser,
  isPaidTierUsed: boolean,
  timezone: string,
  sharedProjects: ISharedProject[],
  projectTab: string,
  setProjectTab: (tab: string) => void,
  // eslint-disable-next-line no-unused-vars, no-shadow
  setProjects: (projects: Partial<IProject | ISharedProject>[]) => void,
  customEventsPrefs: any,
  setCustomEventsPrefs: (pid: string, data: any) => void,
}) => {
  const { t, i18n: { language } }: {
    t: (key: string, options?: {
      [key: string]: string | number | null,
    }) => string,
    i18n: {
      language: string,
    },
  } = useTranslation('common')
  const [periodPairs, setPeriodPairs] = useState<{
    label: string
    period: string
    tbs: string[]
    access: string
    dropdownLabel?: string
    isCustomDate?: boolean
  }[]>(tbPeriodPairs(t))
  const [customExportTypes, setCustomExportTypes] = useState<any[]>([])
  const [customPanelTabs, setCustomPanelTabs] = useState<any[]>([])
  const [sdkInstance, setSdkInstance] = useState<any>(null)
  const [activeChartMetricsCustomEvents, setActiveChartMetricsCustomEvents] = useState<any[]>([])
  const dashboardRef = useRef<HTMLDivElement>(null)
  const { id }: {
    id: string
  } = useParams()
  const history = useHistory()
  const project: IProjectForShared = useMemo(() => _find([...projects, ..._map(sharedProjects, (item) => ({ ...item.project, role: item.role }))], p => p.id === id) || {} as IProjectForShared, [projects, id, sharedProjects])
  const isSharedProject = useMemo(() => {
    const foundProject = _find([..._map(sharedProjects, (item) => item.project)], p => p.id === id)
    return !_isEmpty(foundProject)
  }, [id, sharedProjects])
  const [areFiltersParsed, setAreFiltersParsed] = useState<boolean>(false)
  const [areFiltersPerfParsed, setAreFiltersPerfParsed] = useState<boolean>(false)
  const [areTimeBucketParsed, setAreTimeBucketParsed] = useState<boolean>(false)
  const [arePeriodParsed, setArePeriodParsed] = useState<boolean>(false)
  const [panelsData, setPanelsData] = useState<any>({})
  const [isPanelsDataEmpty, setIsPanelsDataEmpty] = useState<boolean>(false)
  const [isPaidFeatureOpened, setIsPaidFeatureOpened] = useState<boolean>(false)
  const [isForecastOpened, setIsForecastOpened] = useState<boolean>(false)
  const [analyticsLoading, setAnalyticsLoading] = useState<boolean>(true)
  const [period, setPeriod] = useState<string>(projectViewPrefs ? projectViewPrefs[id]?.period || periodPairs[3].period : periodPairs[3].period)
  const [timeBucket, setTimebucket] = useState<string>(projectViewPrefs ? projectViewPrefs[id]?.timeBucket || periodPairs[3].tbs[1] : periodPairs[3].tbs[1])
  const activePeriod = useMemo(() => _find(periodPairs, p => p.period === period), [period, periodPairs])
  const [chartData, setChartData] = useState<any>({})
  const [mainChart, setMainChart] = useState<any>(null)
  const [dataLoading, setDataLoading] = useState<boolean>(false)
  const [activeChartMetrics, setActiveChartMetrics] = useState<{
    [key: string]: boolean
  }>({
    [CHART_METRICS_MAPPING.unique]: true,
    [CHART_METRICS_MAPPING.views]: false,
    [CHART_METRICS_MAPPING.sessionDuration]: false,
    [CHART_METRICS_MAPPING.bounce]: false,
    [CHART_METRICS_MAPPING.viewsPerUnique]: false,
    [CHART_METRICS_MAPPING.trendlines]: false,
  })
  const [activeChartMetricsPerf, setActiveChartMetricsPerf] = useState<string>(CHART_METRICS_MAPPING_PERF.timing)
  const [sessionDurationAVG, setSessionDurationAVG] = useState<any>(null)
  const checkIfAllMetricsAreDisabled = useMemo(() => !_some({ ...activeChartMetrics, ...activeChartMetricsCustomEvents }, (value) => value), [activeChartMetrics, activeChartMetricsCustomEvents])
  const [filters, setFilters] = useState<any[]>([])
  const [filtersPerf, setFiltersPerf] = useState<any[]>([])
  // That is needed when using 'Export as image' feature,
  // Because headless browser cannot do a request to the DDG API due to absense of The Same Origin Policy header
  const [showIcons, setShowIcons] = useState<boolean>(true)
  const isLoading = authenticated ? _isLoading : false
  const tnMapping = typeNameMapping(t)
  const refCalendar = useRef(null)
  const localStorageDateRange = projectViewPrefs ? projectViewPrefs[id]?.rangeDate : null
  const [dateRange, setDateRange] = useState<null | Date[]>(localStorageDateRange ? [new Date(localStorageDateRange[0]), new Date(localStorageDateRange[1])] : null)
  const [activeTab, setActiveTab] = useState<string>(() => {
    // @ts-ignore
    const url = new URL(window.location)
    const { searchParams } = url
    const tab = searchParams.get('tab')

    if (_includes(PROJECT_TABS_VALUES, tab)) {
      return tab || 'traffic'
    }

    return projectTab || PROJECT_TABS.traffic
  })

  // TODO: THIS SHOULD BE MOVED TO REDUCERS WITH CACHE FUNCTIONALITY
  // I PUT IT HERE JUST TO SEE IF IT WORKS WELL
  const [forecasedChartData, setForecasedChartData] = useState<any>({})

  const [chartDataPerf, setChartDataPerf] = useState<any>({})
  const [isPanelsDataEmptyPerf, setIsPanelsDataEmptyPerf] = useState<boolean>(false)
  const [panelsDataPerf, setPanelsDataPerf] = useState<any>({})
  const timeFormat = useMemo(() => user.timeFormat || TimeFormat['12-hour'], [user])
  const [ref, size] = useSize() as any
  const rotateXAxias = useMemo(() => (size.width > 0 && size.width < 500), [size])
<<<<<<< HEAD
  const [chartType, setChartType] = useState<string>(getItem('chartType') || chartTypes.line)
  const customEventsChartData = useMemo(() => _pickBy(customEventsPrefs[id], (value, keyCustomEvents) => _includes(activeChartMetricsCustomEvents, keyCustomEvents)), [customEventsPrefs, id, activeChartMetricsCustomEvents])
=======
  const [chartType, setChartType] = useState<string>(getItem('chartType') as string || chartTypes.line)
>>>>>>> 7f69ee48

  const tabs: {
    id: string
    label: string
    icon: any
  }[] = useMemo(() => {
    return [
      {
        id: PROJECT_TABS.traffic,
        label: t('dashboard.traffic'),
        icon: ChartBarIcon,
      },
      {
        id: PROJECT_TABS.performance,
        label: t('dashboard.performance'),
        icon: BoltIcon,
      },
      {
        id: PROJECT_TABS.alerts,
        label: t('dashboard.alerts'),
        icon: BellIcon,
      },
    ]
  }, [t])

  const activeTabLabel = useMemo(() => _find(tabs, tab => tab.id === activeTab)?.label, [tabs, activeTab])

  const { name } = project

  const sharedRoles = useMemo(() => _find(user.sharedProjects, p => p.project.id === id)?.role || {}, [user, id])

  const chartMetrics = useMemo(() => {
    return [
      {
        id: CHART_METRICS_MAPPING.unique,
        label: t('dashboard.unique'),
        active: activeChartMetrics[CHART_METRICS_MAPPING.unique],
      },
      {
        id: CHART_METRICS_MAPPING.views,
        label: t('project.showAll'),
        active: activeChartMetrics[CHART_METRICS_MAPPING.views],
      },
      {
        id: CHART_METRICS_MAPPING.sessionDuration,
        label: t('dashboard.sessionDuration'),
        active: activeChartMetrics[CHART_METRICS_MAPPING.sessionDuration],
        conflicts: [CHART_METRICS_MAPPING.bounce],
      },
      {
        id: CHART_METRICS_MAPPING.bounce,
        label: t('dashboard.bounceRate'),
        active: activeChartMetrics[CHART_METRICS_MAPPING.bounce],
        conflicts: [CHART_METRICS_MAPPING.sessionDuration],
      },
      {
        id: CHART_METRICS_MAPPING.viewsPerUnique,
        label: t('dashboard.viewsPerUnique'),
        active: activeChartMetrics[CHART_METRICS_MAPPING.viewsPerUnique],
      },
      {
        id: CHART_METRICS_MAPPING.trendlines,
        label: t('dashboard.trendlines'),
        active: activeChartMetrics[CHART_METRICS_MAPPING.trendlines],
      },
      {
        id: CHART_METRICS_MAPPING.customEvents,
        label: t('dashboard.customEvents'),
        active: activeChartMetrics[CHART_METRICS_MAPPING.customEvents],
      },
    ]
  }, [t, activeChartMetrics])

  const chartMetricsPerf = useMemo(() => {
    return [
      {
        id: CHART_METRICS_MAPPING_PERF.full,
        label: t('dashboard.timingFull'),
        active: _includes(activeChartMetricsPerf, CHART_METRICS_MAPPING_PERF.full),
      },
      {
        id: CHART_METRICS_MAPPING_PERF.timing,
        label: t('dashboard.timing'),
        active: _includes(activeChartMetricsPerf, CHART_METRICS_MAPPING_PERF.timing),
      },
      {
        id: CHART_METRICS_MAPPING_PERF.network,
        label: t('dashboard.network'),
        active: _includes(activeChartMetricsPerf, CHART_METRICS_MAPPING_PERF.network),
      },
      {
        id: CHART_METRICS_MAPPING_PERF.frontend,
        label: t('dashboard.frontend'),
        active: _includes(activeChartMetricsPerf, CHART_METRICS_MAPPING_PERF.frontend),
      },
      {
        id: CHART_METRICS_MAPPING_PERF.backend,
        label: t('dashboard.backend'),
        active: _includes(activeChartMetricsPerf, CHART_METRICS_MAPPING_PERF.backend),
      },
    ]
  }, [t, activeChartMetricsPerf])

  const chartMetricsCustomEvents = useMemo(() => {
    if (!_isEmpty(panelsData.customs)) {
      return _map(_keys(panelsData.customs), key => ({
        id: key,
        label: key,
        active: _includes(activeChartMetricsCustomEvents, key),
      }))
    }
    return []
  }, [panelsData, activeChartMetricsCustomEvents])

  const dataNamesCustomEvents = useMemo(() => {
    if (!_isEmpty(panelsData.customs)) {
      return { ..._keys(panelsData.customs) }
    }
    return {}
  }, [panelsData])

  const dataNames = useMemo(() => {
    return {
      unique: t('project.unique'),
      total: t('project.total'),
      bounce: `${t('dashboard.bounceRate')} (%)`,
      viewsPerUnique: t('dashboard.viewsPerUnique'),
      trendlineTotal: t('project.trendlineTotal'),
      trendlineUnique: t('project.trendlineUnique'),
      sessionDuration: t('dashboard.sessionDuration'),
      ...dataNamesCustomEvents,
    }
  }, [t, dataNamesCustomEvents])

  const dataNamesPerf = useMemo(() => {
    return {
      full: t('dashboard.timing'),
      network: t('dashboard.network'),
      frontend: t('dashboard.frontend'),
      backend: t('dashboard.backend'),
      dns: t('dashboard.dns'),
      tls: t('dashboard.tls'),
      conn: t('dashboard.conn'),
      response: t('dashboard.response'),
      render: t('dashboard.render'),
      dom_load: t('dashboard.domLoad'),
      ttfb: t('dashboard.ttfb'),
    }
  }, [t])

  // eslint-disable-next-line react-hooks/exhaustive-deps
  const switchActiveChartMetric = useCallback(_debounce((pairID) => {
    if (activeTab === PROJECT_TABS.performance) {
      setActiveChartMetricsPerf(pairID)
    } else {
      setActiveChartMetrics(prev => ({ ...prev, [pairID]: !prev[pairID] }))
    }
  }, 0), [activeTab])

  const onErrorLoading = () => {
    showError(t('project.noExist'))
    history.push(routes.dashboard)
  }

  const loadCustomEvents = async () => {
    if (_isEmpty(panelsData.customs)) {
      return
    }

    let data = null
    let from
    let to

    try {
      setDataLoading(true)

      if (dateRange) {
        from = getFormatDate(dateRange[0])
        to = getFormatDate(dateRange[1])
      }

      // write if customEventsChartData includes all activeChartMetricsCustomEvents return true if not false
      const isAllActiveChartMetricsCustomEvents = _every(activeChartMetricsCustomEvents, (metric) => {
        return _includes(_keys(customEventsChartData), metric)
      })

      if (!isAllActiveChartMetricsCustomEvents) {
        if (period === 'custom' && dateRange) {
          data = await getProjectDataCustomEvents(id, timeBucket, '', filters, from, to, timezone, activeChartMetricsCustomEvents)
        } else {
          data = await getProjectDataCustomEvents(id, timeBucket, period, filters, '', '', timezone, activeChartMetricsCustomEvents)
        }
      }

      const events = data?.chart ? data.chart.events : customEventsChartData

      setCustomEventsPrefs(id, events)

      const applyRegions = !_includes(noRegionPeriods, activePeriod?.period)
      const bbSettings = getSettings(chartData, timeBucket, activeChartMetrics, applyRegions, timeFormat, forecasedChartData, rotateXAxias, chartType, events)

      if (!_isEmpty(mainChart)) {
        mainChart.destroy()
      }

      setMainChart(() => {
        // @ts-ignore
        const generete = bb.generate(bbSettings)
        generete.data.names(dataNames)
        return generete
      })
    } catch (e) {
      console.log('FAILED TO LOAD CUSTOM EVENTS', e)
    } finally {
      setDataLoading(false)
    }
  }

  useEffect(() => {
    if (activeTab === PROJECT_TABS.traffic) {
      loadCustomEvents()
    }
  // eslint-disable-next-line react-hooks/exhaustive-deps
  }, [activeTab, activeChartMetricsCustomEvents])

  // this function is used for requesting the data from the API
  const loadAnalytics = async (forced = false, newFilters: any[] | null = null) => {
    if (!forced && (isLoading || _isEmpty(project) || dataLoading)) {
      return
    }

    setDataLoading(true)
    try {
      let data
      let key
      let from
      let to

      if (dateRange) {
        from = getFormatDate(dateRange[0])
        to = getFormatDate(dateRange[1])
        key = getProjectCacheCustomKey(from, to, timeBucket)
      } else {
        key = getProjectCacheKey(period, timeBucket)
      }

      if (!forced && !_isEmpty(cache[id]) && !_isEmpty(cache[id][key])) {
        data = cache[id][key]
      } else {
        if (period === 'custom' && dateRange) {
          data = await getProjectData(id, timeBucket, '', newFilters || filters, from, to, timezone)
        } else {
          data = await getProjectData(id, timeBucket, period, newFilters || filters, '', '', timezone)
        }

        setProjectCache(id, data || {}, key)
      }

      const sdkData = {
        ...(data || {}),
        filters: newFilters || filters,
        timezone,
        timeBucket,
        period,
        from,
        to,
      }

      if (_isEmpty(data)) {
        setAnalyticsLoading(false)
        setDataLoading(false)
        setIsPanelsDataEmpty(true)
        sdkInstance?._emitEvent('load', sdkData)
        return
      }

      const {
        chart, params, customs, appliedFilters, avgSdur,
      } = data
      sdkInstance?._emitEvent('load', sdkData)
      const processedSdur = getTimeFromSeconds(avgSdur)

      setSessionDurationAVG(getStringFromTime(processedSdur))

      if (!_isEmpty(appliedFilters)) {
        setFilters(appliedFilters)
      }

      if (_isEmpty(params)) {
        setIsPanelsDataEmpty(true)
      } else {
        const applyRegions = !_includes(noRegionPeriods, activePeriod?.period)
        const bbSettings = getSettings(chart, timeBucket, activeChartMetrics, applyRegions, timeFormat, forecasedChartData, rotateXAxias, chartType, customEventsChartData)
        setChartData(chart)

        setPanelsData({
          types: _keys(params),
          data: params,
          customs,
        })

        if (activeTab === PROJECT_TABS.traffic) {
          if (!_isEmpty(mainChart)) {
            mainChart.destroy()
          }

          setMainChart(() => {
            // @ts-ignore
            const generete = bb.generate(bbSettings)
            generete.data.names(dataNames)
            return generete
          })
        }

        setIsPanelsDataEmpty(false)
      }

      setAnalyticsLoading(false)
      setDataLoading(false)
    } catch (e) {
      setAnalyticsLoading(false)
      setDataLoading(false)
      console.error('[ERROR](loadAnalytics) Loading analytics data failed')
      console.error(e)
    }
  }

  const loadAnalyticsPerf = async (forced = false, newFilters: any[] | null = null) => {
    if (!forced && (isLoading || _isEmpty(project) || dataLoading)) {
      return
    }

    setDataLoading(true)
    try {
      let dataPerf
      let key
      let from
      let to

      if (dateRange) {
        from = getFormatDate(dateRange[0])
        to = getFormatDate(dateRange[1])
        key = getProjectCacheCustomKey(from, to, timeBucket)
      } else {
        key = getProjectCacheKey(period, timeBucket)
      }

      if (!forced && !_isEmpty(cachePerf[id]) && !_isEmpty(cachePerf[id][key])) {
        dataPerf = cachePerf[id][key]
      } else {
        if (period === 'custom' && dateRange) {
          dataPerf = await getPerfData(id, timeBucket, '', newFilters || filtersPerf, from, to, timezone)
        } else {
          dataPerf = await getPerfData(id, timeBucket, period, newFilters || filtersPerf, '', '', timezone)
        }

        setProjectCachePerf(id, dataPerf || {}, key)
      }

      const {
        appliedFilters,
      } = dataPerf

      if (!_isEmpty(appliedFilters)) {
        setFilters(appliedFilters)
      }

      if (_isEmpty(dataPerf)) {
        setIsPanelsDataEmptyPerf(true)
        setDataLoading(false)
        setAnalyticsLoading(false)
        return
      }

      if (_isEmpty(dataPerf.params)) {
        setIsPanelsDataEmptyPerf(true)
      } else {
        const { chart: chartPerf } = dataPerf
        const bbSettings = getSettingsPerf(chartPerf, timeBucket, activeChartMetricsPerf, rotateXAxias, chartType)
        setChartDataPerf(chartPerf)

        setPanelsDataPerf({
          types: _keys(dataPerf.params),
          data: dataPerf.params,
        })

        if (activeTab === PROJECT_TABS.performance) {
          if (!_isEmpty(mainChart)) {
            mainChart.destroy()
          }

          setMainChart(() => {
            // @ts-ignore
            const generete = bb.generate(bbSettings)
            generete.data.names(dataNamesPerf)
            return generete
          })
        }

        setIsPanelsDataEmptyPerf(false)
      }

      setAnalyticsLoading(false)
      setDataLoading(false)
    } catch (e) {
      setAnalyticsLoading(false)
      setDataLoading(false)
      console.error('[ERROR](loadAnalytics) Loading analytics data failed')
      console.error(e)
    }
  }

  // this funtion is used for requesting the data from the API when the filter is changed
  const filterHandler = (column: string, filter: any, isExclusive = false) => {
    let newFilters
    let newFiltersPerf
    const columnPerf = `${column}_perf`

    if (activeTab === PROJECT_TABS.performance) {
      if (_find(filtersPerf, (f) => f.column === column)) {
        newFiltersPerf = _filter(filtersPerf, (f) => f.column !== column)

        // @ts-ignore
        const url = new URL(window.location)
        url.searchParams.delete(columnPerf)
        const { pathname, search } = url
        history.push({
          pathname,
          search,
          state: {
            scrollToTopDisable: true,
          },
        })
        setFiltersPerf(newFiltersPerf)
      } else {
        newFiltersPerf = [
          ...filtersPerf,
          { column, filter, isExclusive },
        ]

        // @ts-ignore
        const url = new URL(window.location)
        url.searchParams.append(columnPerf, filter)
        const { pathname, search } = url
        history.push({
          pathname,
          search,
          state: {
            scrollToTopDisable: true,
          },
        })
        setFiltersPerf(newFiltersPerf)
      }
    } else {
      // eslint-disable-next-line no-lonely-if
      if (_find(filters, (f) => f.column === column) /* && f.filter === filter) */) {
        // selected filter is already included into the filters array -> removing it
        // removing filter from the state
        newFilters = _filter(filters, (f) => f.column !== column)
        setFilters(newFilters)

        // removing filter from the page URL

        // @ts-ignore
        const url = new URL(window.location)
        url.searchParams.delete(column)
        const { pathname, search } = url
        history.push({
          pathname,
          search,
          state: {
            scrollToTopDisable: true,
          },
        })
      } else {
        // selected filter is not present in the filters array -> applying it
        // sroting filter in the state
        newFilters = [
          ...filters,
          { column, filter, isExclusive },
        ]
        setFilters(newFilters)

        // storing filter in the page URL

        // @ts-ignore
        const url = new URL(window.location)
        url.searchParams.append(column, filter)
        const { pathname, search } = url
        history.push({
          pathname,
          search,
          state: {
            scrollToTopDisable: true,
          },
        })
      }
    }

    sdkInstance?._emitEvent('filtersupdate', newFilters)
    if (activeTab === PROJECT_TABS.performance) {
      loadAnalyticsPerf(true, newFiltersPerf)
    } else {
      loadAnalytics(true, newFilters)
    }
  }

  // this function is used for requesting the data from the API when the exclusive filter is changed
  const onChangeExclusive = (column: string, filter: string, isExclusive: boolean) => {
    let newFilters
    if (activeTab === PROJECT_TABS.performance) {
      newFilters = _map(filtersPerf, (f) => {
        if (f.column === column && f.filter === filter) {
          return {
            ...f,
            isExclusive,
          }
        }

        return f
      })
      setFiltersPerf(newFilters)
      loadAnalyticsPerf(true, newFilters)
    } else {
      newFilters = _map(filters, (f) => {
        if (f.column === column && f.filter === filter) {
          return {
            ...f,
            isExclusive,
          }
        }

        return f
      })
      setFilters(newFilters)
      loadAnalytics(true, newFilters)
    }

    // storing exclusive filter in the page URL
    // @ts-ignore
    const url = new URL(window.location)

    if (activeTab === PROJECT_TABS.performance) {
      const columnPerf = `${column}_perf`
      url.searchParams.delete(columnPerf)
      url.searchParams.append(columnPerf, filter)
    } else {
      url.searchParams.delete(column)
      url.searchParams.append(column, filter)
    }

    const { pathname, search } = url
    history.push({
      pathname,
      search,
      state: {
        scrollToTopDisable: true,
      },
    })
    sdkInstance?._emitEvent('filtersupdate', newFilters)
  }

  const refreshStats = () => {
    if (!isLoading && !dataLoading) {
      if (activeTab === PROJECT_TABS.performance) {
        loadAnalyticsPerf(true)
      } else {
        loadAnalytics(true)
      }
    }
  }

  const onForecastOpen = () => {
    if (isLoading || dataLoading) {
      return
    }

    if (!_isEmpty(forecasedChartData)) {
      setForecasedChartData({})
      return
    }

    setIsForecastOpened(true)
  }

  const onForecastSubmit = async (periodToForecast: string) => {
    setIsForecastOpened(false)
    setDataLoading(true)
    const key = getProjectForcastCacheKey(period, timeBucket, periodToForecast)
    const data = cache[id][key]

    if (!_isEmpty(data)) {
      setForecasedChartData(data)
      setDataLoading(false)
      return
    }

    try {
      const result = await getChartPrediction(chartData, periodToForecast, timeBucket)
      const transformed = transformAIChartData(result)
      setProjectForcastCache(id, transformed, key)
      setForecasedChartData(transformed)
    } catch (e) {
      console.error(`[onForecastSubmit] Error: ${e}`)
    }

    setDataLoading(false)
  }

  useEffect(() => {
    loadAnalytics()
    // eslint-disable-next-line react-hooks/exhaustive-deps
  }, [forecasedChartData])

  useEffect(() => {
    // @ts-ignore
    const url = new URL(window.location)
    url.searchParams.delete('tab')

    url.searchParams.append('tab', activeTab)
    const { pathname, search } = url
    history.push({
      pathname,
      search,
      state: {
        scrollToTopDisable: true,
      },
    })
    // eslint-disable-next-line react-hooks/exhaustive-deps
  }, [activeTab])

  useEffect(() => {
    if (activeTab === PROJECT_TABS.traffic) {
      if (!isLoading && !_isEmpty(chartData) && !_isEmpty(mainChart)) {
        if (activeChartMetrics.views || activeChartMetrics.unique || activeChartMetrics.viewsPerUnique || activeChartMetrics.trendlines) {
          mainChart.load({
            columns: getColumns(chartData, activeChartMetrics),
          })
        }

        if (activeChartMetrics.bounce || activeChartMetrics.sessionDuration || activeChartMetrics.views || activeChartMetrics.unique) {
          const applyRegions = !_includes(noRegionPeriods, activePeriod?.period)
          const bbSettings = getSettings(chartData, timeBucket, activeChartMetrics, applyRegions, timeFormat, forecasedChartData, rotateXAxias, chartType, customEventsChartData)

          if (!_isEmpty(mainChart)) {
            mainChart.destroy()
          }

          setMainChart(() => {
            // @ts-ignore
            const generete = bb.generate(bbSettings)
            generete.data.names(dataNames)
            return generete
          })
        }

        if (!activeChartMetrics.bounce || !activeChartMetrics.sessionDuration || activeChartMetrics.views || activeChartMetrics.unique) {
          const applyRegions = !_includes(noRegionPeriods, activePeriod?.period)
          const bbSettings = getSettings(chartData, timeBucket, activeChartMetrics, applyRegions, timeFormat, forecasedChartData, rotateXAxias, chartType, customEventsChartData)

          if (!_isEmpty(mainChart)) {
            mainChart.destroy()
          }

          setMainChart(() => {
            // @ts-ignore
            const generete = bb.generate(bbSettings)
            generete.data.names(dataNames)
            return generete
          })
        }

        if (!activeChartMetrics.views) {
          mainChart.unload({
            ids: 'total',
          })
        }

        if (!activeChartMetrics.unique) {
          mainChart.unload({
            ids: 'unique',
          })
        }

        if (!activeChartMetrics.viewsPerUnique) {
          mainChart.unload({
            ids: 'viewsPerUnique',
          })
        }
      }
    } else if (!isLoading && !_isEmpty(chartDataPerf) && !_isEmpty(mainChart)) {
      const bbSettings = getSettingsPerf(chartDataPerf, timeBucket, activeChartMetricsPerf, rotateXAxias, chartType)

      if (!_isEmpty(mainChart)) {
        mainChart.destroy()
      }

      setMainChart(() => {
        // @ts-ignore
        const generete = bb.generate(bbSettings)
        generete.data.names(dataNamesPerf)
        return generete
      })
    }
  }, [isLoading, activeChartMetrics, chartData, chartDataPerf, activeChartMetricsPerf]) // eslint-disable-line

  // Initialising Swetrix SDK instance
  useEffect(() => {
    let sdk: any | null = null
    if (!_isEmpty(extensions)) {
      const processedExtensions = _map(extensions, (ext) => {
        const { id: extId, fileURL } = ext
        return {
          id: extId,
          cdnURL: `${CDN_URL}file/${fileURL}`,
        }
      })

      // @ts-ignore
      sdk = new SwetrixSDK(processedExtensions, {
        debug: isDevelopment,
      }, {
        onAddExportDataRow: (label: any, onClick: (e: any) => void) => {
          setCustomExportTypes((prev) => [
            ...prev,
            {
              label,
              onClick,
            },
          ])
        },
        onRemoveExportDataRow: (label: any) => {
          setCustomExportTypes((prev) => _filter(prev, (row) => row.label !== label))
        },
        onAddPanelTab: (extensionID: string, panelID: string, tabContent: any, onOpen: (a: any) => void) => {
          setCustomPanelTabs((prev) => [
            ...prev,
            {
              extensionID,
              panelID,
              tabContent,
              onOpen,
            },
          ])
        },
        onRemovePanelTab: (extensionID: string, panelID: string) => {
          setCustomPanelTabs((prev) => _filter(prev, (row) => row.extensionID !== extensionID && row.panelID !== panelID))
        },
      })
      setSdkInstance(sdk)
    }

    return () => {
      if (sdk) {
        sdk._destroy()
      }
    }
  }, [extensions])

  // Supplying 'timeupdate' event to the SDK after loading
  useEffect(() => {
    sdkInstance?._emitEvent('timeupdate', {
      period,
      timeBucket,
      dateRange: period === 'custom' ? dateRange : null,
    })
  }, [sdkInstance]) // eslint-disable-line

  // Supplying 'projectinfo' event to the SDK after loading
  useEffect(() => {
    if (_isEmpty(project)) {
      return
    }

    const {
      active: isActive, created, public: isPublic,
    } = project

    sdkInstance?._emitEvent('projectinfo', {
      id, name, isActive, created, isPublic,
    })
  }, [sdkInstance, name]) // eslint-disable-line

  useEffect(() => {
    setPeriodPairs(tbPeriodPairs(t))
  }, [t])

  // Parsing initial filters from the address bar
  useEffect(() => {
    // using try/catch because new URL is not supported by browsers like IE, so at least analytics would work without parsing filters
    if (activeTab === PROJECT_TABS.performance) {
      try {
        // @ts-ignore
        const url = new URL(window.location)
        const { searchParams } = url
        const initialFilters: any[] = []
        // eslint-disable-next-line lodash/prefer-lodash-method
        searchParams.forEach((value, key) => {
          if (!_includes(key, '_perf')) {
            return
          }

          const keyPerf = _replace(key, '_perf', '')

          if (!_includes(validFilters, keyPerf)) {
            return
          }

          const isExclusive = _startsWith(value, '!')
          initialFilters.push({
            column: keyPerf,
            filter: isExclusive ? value.substring(1) : value,
            isExclusive,
          })
        })

        setFiltersPerf(initialFilters)
      } finally {
        setAreFiltersPerfParsed(true)
      }
    } else {
      try {
        // @ts-ignore
        const url = new URL(window.location)
        const { searchParams } = url
        const initialFilters: any[] = []
        // eslint-disable-next-line lodash/prefer-lodash-method
        searchParams.forEach((value, key) => {
          if (!_includes(validFilters, key)) {
            return
          }

          const isExclusive = _startsWith(value, '!')
          initialFilters.push({
            column: key,
            filter: isExclusive ? value.substring(1) : value,
            isExclusive,
          })
        })
        setFilters(initialFilters)
      } finally {
        setAreFiltersParsed(true)
      }
    }
  }, [activeTab])

  useEffect(() => {
    if (arePeriodParsed) {
      try {
        // @ts-ignore
        const url = new URL(window.location)
        const { searchParams } = url
        const intialTimeBucket = searchParams.get('timeBucket')
        // eslint-disable-next-line lodash/prefer-lodash-method
        if (!_includes(validTimeBacket, intialTimeBucket)) {
          return
        }
        const newPeriodFull = _find(periodPairs, (el) => el.period === period)
        if (!_includes(newPeriodFull?.tbs, intialTimeBucket)) {
          return
        }
        setTimebucket(intialTimeBucket || periodPairs[3].tbs[1])
      } finally {
        setAreTimeBucketParsed(true)
      }
    }
    // eslint-disable-next-line react-hooks/exhaustive-deps
  }, [arePeriodParsed])

  const onRangeDateChange = (dates: Date[], onRender?: boolean) => {
    const days = Math.ceil(Math.abs(dates[1].getTime() - dates[0].getTime()) / (1000 * 3600 * 24))
    // @ts-ignore
    const url = new URL(window.location)

    // setting allowed time buckets for the specified date range (period)
    // eslint-disable-next-line no-restricted-syntax
    for (const index in timeBucketToDays) {
      if (timeBucketToDays[index].lt >= days) {
        let eventEmitTimeBucket = timeBucket

        if (!onRender && !_includes(timeBucketToDays[index].tb, timeBucket)) {
          // eslint-disable-next-line prefer-destructuring
          eventEmitTimeBucket = timeBucketToDays[index].tb[0]
          url.searchParams.delete('timeBucket')
          url.searchParams.append('timeBucket', eventEmitTimeBucket)
          const { pathname, search } = url
          history.push({
            pathname,
            search,
            state: {
              scrollToTopDisable: true,
            },
          })
          setTimebucket(eventEmitTimeBucket)
        }

        url.searchParams.delete('period')
        url.searchParams.delete('from')
        url.searchParams.delete('to')
        url.searchParams.append('period', 'custom')
        url.searchParams.append('from', dates[0].toISOString())
        url.searchParams.append('to', dates[1].toISOString())

        const { pathname, search } = url
        history.push({
          pathname,
          search,
          state: {
            scrollToTopDisable: true,
          },
        })

        setPeriodPairs(tbPeriodPairs(t, timeBucketToDays[index].tb, dates))
        setPeriod('custom')
        setProjectViewPrefs(id, 'custom', timeBucketToDays[index].tb[0], dates)

        sdkInstance?._emitEvent('timeupdate', {
          period: 'custom',
          timeBucket: eventEmitTimeBucket,
          dateRange: dates,
        })

        break
      }
    }
  }

  useEffect(() => {
    if (areFiltersParsed && areTimeBucketParsed && arePeriodParsed) {
      if (activeTab === PROJECT_TABS.traffic) {
        loadAnalytics()
      }
    }
    if (areFiltersPerfParsed) {
      if (activeTab === PROJECT_TABS.performance) {
        loadAnalyticsPerf()
      }
    }
  }, [project, period, timeBucket, periodPairs, areFiltersParsed, areTimeBucketParsed, arePeriodParsed, t, activeTab, areFiltersPerfParsed]) // eslint-disable-line

  useEffect(() => {
    if (dateRange && arePeriodParsed) {
      onRangeDateChange(dateRange)
    }
  }, [dateRange, t, arePeriodParsed]) // eslint-disable-line

  useEffect(() => {
    const updateLiveVisitors = async () => {
      const { id: pid } = project
      const result = await getLiveVisitors([pid])

      setLiveStatsForProject(pid, result[pid])
    }

    let interval: any = null
    if (project.uiHidden) {
      updateLiveVisitors()
      interval = setInterval(async () => {
        await updateLiveVisitors()
      }, LIVE_VISITORS_UPDATE_INTERVAL)
    }

    return () => clearInterval(interval)
  }, [project.id, setLiveStatsForProject]) // eslint-disable-line react-hooks/exhaustive-deps

  useEffect(() => {
    if (!isLoading && _isEmpty(project)) {
      getProject(id)
        .then(projectRes => {
          if (!_isEmpty(projectRes)) {
            if (projectRes.isPublic && !projectRes.isOwner) {
              getOverallStats([id])
                .then(res => {
                  setPublicProject({
                    ...projectRes,
                    overall: res[id],
                    live: 'N/A',
                    isPublicVisitors: true,
                  })
                })
                .catch(e => {
                  console.error(e)
                  onErrorLoading()
                })
            } else {
              getOverallStats([id])
                .then(res => {
                  setProjects([...(projects as any[]), {
                    ...projectRes,
                    overall: res[id],
                    live: 'N/A',
                  }])
                })
                .then(() => {
                  return getLiveVisitors([id])
                })
                .then(res => {
                  setLiveStatsForProject(id, res[id])
                })
                .catch(e => {
                  console.error(e)
                  onErrorLoading()
                })
            }
          } else {
            onErrorLoading()
          }
        })
        .catch(e => {
          console.error(e)
          onErrorLoading()
        })
    }
  }, [isLoading, project, id, setPublicProject]) // eslint-disable-line

  const updatePeriod = (newPeriod: {
    period: string
    label?: string
  }) => {
    const newPeriodFull = _find(periodPairs, (el) => el.period === newPeriod.period)
    let tb = timeBucket
    // @ts-ignore
    const url = new URL(window.location)
    if (_isEmpty(newPeriodFull)) return

    if (!_includes(newPeriodFull.tbs, timeBucket)) {
      tb = _last(newPeriodFull.tbs) || 'day'
      url.searchParams.delete('timeBucket')
      url.searchParams.append('timeBucket', tb)
      setTimebucket(tb)
    }

    if (newPeriod.period !== 'custom') {
      url.searchParams.delete('period')
      url.searchParams.delete('from')
      url.searchParams.delete('to')
      url.searchParams.append('period', newPeriod.period)
      setProjectViewPrefs(id, newPeriod.period, tb)
      setPeriod(newPeriod.period)
      setDateRange(null)
    }
    const { pathname, search } = url
    history.push({
      pathname,
      search,
      state: {
        scrollToTopDisable: true,
      },
    })
    sdkInstance?._emitEvent('timeupdate', {
      period: newPeriod.period,
      timeBucket: tb,
      dateRange: newPeriod.period === 'custom' ? dateRange : null,
    })
    setForecasedChartData({})
  }

  const updateTimebucket = (newTimebucket: string) => {
    // @ts-ignore
    const url = new URL(window.location)
    url.searchParams.delete('timeBucket')
    url.searchParams.append('timeBucket', newTimebucket)
    const { pathname, search } = url
    history.push({
      pathname,
      search,
      state: {
        scrollToTopDisable: true,
      },
    })
    setTimebucket(newTimebucket)
    setProjectViewPrefs(id, period, newTimebucket, dateRange as Date[])
    sdkInstance?._emitEvent('timeupdate', {
      period,
      timeBucket: newTimebucket,
      dateRange,
    })
    setForecasedChartData({})
  }

  const openSettingsHandler = () => {
    history.push(_replace(routes.project_settings, ':id', id))
  }

  const exportAsImageHandler = async () => {
    setShowIcons(false)
    try {
      const blob = await domToImage.toBlob(dashboardRef.current)
      saveAs(blob, `swetrix-${dayjs().format('YYYY-MM-DD-HH-mm-ss')}.png`)
    } catch (e) {
      showError(t('project.exportImgError'))
      console.error('[ERROR] Error while generating export image.')
      console.error(e)
    } finally {
      setShowIcons(true)
    }
  }

  useEffect(() => {
    try {
      // @ts-ignore
      const url = new URL(window.location)
      const { searchParams } = url
      const intialPeriod = projectViewPrefs ? searchParams.get('period') || projectViewPrefs[id]?.period : searchParams.get('period') || '7d'
      const tab = searchParams.get('tab')

      if (tab === PROJECT_TABS.performance) {
        setProjectTab(PROJECT_TABS.performance)
      }

      if (!_includes(validPeriods, intialPeriod) || (!isSharedProject && id !== SWETRIX_PID && !isPaidTierUsed && _includes(paidPeriods, intialPeriod))) {
        return
      }

      if (intialPeriod === 'custom') {
        // @ts-ignore
        const from = new Date(searchParams.get('from'))
        // @ts-ignore
        const to = new Date(searchParams.get('to'))
        if (from.getDate() && to.getDate()) {
          onRangeDateChange([from, to], true)
          setDateRange([from, to])
        }
        return
      }

      setPeriodPairs(tbPeriodPairs(t))
      setDateRange(null)
      updatePeriod({
        period: intialPeriod,
      })
    } finally {
      setArePeriodParsed(true)
    }
    // eslint-disable-next-line react-hooks/exhaustive-deps
  }, [])

  const isConflicted = (conflicts: string[]) => {
    const conflicted = conflicts && _some(conflicts, (conflict) => {
      const conflictPair = _find(chartMetrics, (metric) => metric.id === conflict)
      return conflictPair && conflictPair.active
    })
    return conflicted
  }

  const resetFilters = () => {
    // @ts-ignore
    const url = new URL(window.location)
    const { searchParams } = url
    // eslint-disable-next-line lodash/prefer-lodash-method
    searchParams.forEach((value, key) => {
      if (!_includes(validFilters, key)) {
        return
      }
      searchParams.delete(key)
    })
    const { pathname, search } = url
    history.push({
      pathname,
      search,
      state: {
        scrollToTopDisable: true,
      },
    })
    setFilters([])
    setFiltersPerf([])
    if (activeTab === PROJECT_TABS.performance) {
      loadAnalyticsPerf(true, [])
    } else {
      loadAnalytics(true, [])
    }
  }

  const exportTypes = [
    { label: t('project.asImage'), onClick: exportAsImageHandler },
    {
      label: t('project.asCSV'),
      onClick: () => {
        if (activeTab === PROJECT_TABS.performance) {
          return onCSVExportClick(panelsDataPerf, id, tnMapping, language)
        }
        return onCSVExportClick(panelsData, id, tnMapping, language)
      },
    },
  ]

  // function set chart type and save to local storage
  const setChartTypeOnClick = (type: string) => {
    setItem('chartType', type)
    setChartType(type)
  }

  // useEffect to change chart if we change chart type
  useEffect(() => {
    if (activeTab === PROJECT_TABS.performance) {
      loadAnalyticsPerf()
    } else {
      loadAnalytics()
    }
    // eslint-disable-next-line react-hooks/exhaustive-deps
  }, [chartType])

  if (!isLoading) {
    return (
      <Title title={name}>
        <EventsRunningOutBanner />
        <div ref={ref}>
          <div
            className={cx(
              'bg-gray-50 dark:bg-gray-800 py-6 px-2 sm:px-4 lg:px-8',
              {
                'min-h-min-footer': authenticated || activeTab === PROJECT_TABS.alerts,
                'min-h-min-footer-ad': !authenticated && activeTab !== PROJECT_TABS.alerts,
              },
            )}
            ref={dashboardRef}
          >
            {/* Tabs selector */}
            <div>
              <div className='sm:hidden'>
                <Select
                  items={tabs}
                  keyExtractor={(item) => item.id}
                  labelExtractor={(item) => item.label}
                  onSelect={(label) => {
                    const selected = _find(tabs, (tab) => tab.label === label)
                    if (selected) {
                      setProjectTab(selected?.id)
                      setActiveTab(selected?.id)
                    }
                  }}
                  title={activeTabLabel}
                />
              </div>
              <div className='hidden sm:block'>
                <div>
                  <nav className='-mb-px flex space-x-4' aria-label='Tabs'>
                    {_map(tabs, tab => {
                      const isCurrent = tab.id === activeTab

                      return (
                        <div
                          key={tab.id}
                          onClick={() => {
                            setProjectTab(tab.id)
                            setActiveTab(tab.id)
                          }}
                          className={cx(
                            isCurrent
                              ? 'border-indigo-700 text-indigo-700 dark:text-indigo-500 dark:border-indigo-500'
                              : 'border-transparent text-gray-500 hover:text-gray-700 hover:border-gray-300 dark:text-gray-400 dark:hover:border-gray-300 dark:hover:text-gray-300',
                            'group inline-flex items-center whitespace-nowrap py-2 px-1 border-b-2 font-bold text-md cursor-pointer',
                          )}
                          aria-current={isCurrent ? 'page' : undefined}
                        >
                          <tab.icon
                            className={cx(
                              isCurrent ? 'text-indigo-700 dark:text-indigo-500' : 'text-gray-500 group-hover:text-gray-500 dark:text-gray-400 dark:group-hover:text-gray-300',
                              '-ml-0.5 mr-2 h-5 w-5',
                            )}
                            aria-hidden='true'
                          />
                          <span>
                            {tab.label}
                          </span>
                        </div>
                      )
                    })}
                  </nav>
                </div>
              </div>
            </div>
            {activeTab !== PROJECT_TABS.alerts && (
              <>
                <div className='flex flex-col md:flex-row items-center md:items-start justify-between mt-2'>
                  <h2 className='text-3xl font-bold text-gray-900 dark:text-gray-50 break-words break-all'>
                    {name}
                  </h2>
                  <div className='flex mt-3 md:mt-0 max-w-[420px] flex-wrap sm:flex-nowrap items-center sm:max-w-none justify-center sm:justify-between w-full sm:w-auto mx-auto sm:mx-0 custom-space-x-style'>
                    <div className='md:border-r border-gray-200 dark:border-gray-600 md:pr-3 sm:mr-3'>
                      <button
                        type='button'
                        onClick={refreshStats}
                        className={cx('relative shadow-sm rounded-md mt-[1px] px-3 md:px-4 py-2 bg-white text-sm font-medium hover:bg-gray-50 dark:bg-gray-700 dark:hover:bg-gray-600 focus:z-10 focus:outline-none focus:ring-1 focus:ring-indigo-500 focus:border-indigo-500 focus:dark:ring-gray-200 focus:dark:border-gray-200', {
                          'cursor-not-allowed opacity-50': isLoading || dataLoading,
                        })}
                      >
                        <ArrowPathIcon className='w-5 h-5 text-gray-700 dark:text-gray-50' />
                      </button>
                    </div>
                    <div
                      className={cx('md:border-r border-gray-200 dark:border-gray-600 md:pr-3 sm:mr-3', {
                        hidden: activeTab !== PROJECT_TABS.traffic || _isEmpty(chartData),
                      })}
                    >
                      <button
                        type='button'
                        onClick={onForecastOpen}
                        disabled={!_isEmpty(filters)}
                        className={cx('relative shadow-sm rounded-md mt-[1px] px-3 md:px-4 py-2 bg-white text-sm font-medium hover:bg-gray-50 dark:bg-gray-700 dark:hover:bg-gray-600 focus:z-10 focus:outline-none focus:ring-1 focus:ring-indigo-500 focus:border-indigo-500 focus:dark:ring-gray-200 focus:dark:border-gray-200', {
                          'cursor-not-allowed opacity-50': isLoading || dataLoading || !_isEmpty(filters),
                          '!bg-gray-200 dark:!bg-gray-600 !border dark:!border-gray-500 !border-gray-300': !_isEmpty(forecasedChartData),
                        })}
                      >
                        <Robot containerClassName='w-5 h-5' className='text-gray-700 dark:text-gray-50' />
                      </button>
                    </div>
                    <div className='md:border-r border-gray-200 dark:border-gray-600 md:pr-3 sm:mr-3'>
                      <span className='relative z-0 inline-flex shadow-sm rounded-md'>
                        {_map(activePeriod?.tbs, (tb, index, { length }) => (
                          <button
                            key={tb}
                            type='button'
                            onClick={() => updateTimebucket(tb)}
                            className={cx(
                              'relative capitalize inline-flex items-center px-3 md:px-4 py-2 border bg-white text-sm font-medium hover:bg-gray-50 dark:bg-gray-700 dark:hover:bg-gray-600 focus:z-10 focus:outline-none focus:ring-1 focus:ring-indigo-500 focus:border-indigo-500 focus:dark:ring-gray-200 focus:dark:border-gray-200',
                              {
                                '-ml-px': index > 0,
                                'rounded-l-md': index === 0,
                                'rounded-r-md': 1 + index === length,
                                'z-10 border-indigo-500 text-indigo-600 dark:border-gray-200 dark:text-gray-50': timeBucket === tb,
                                'text-gray-700 dark:text-gray-50 border-gray-300 dark:border-gray-800 ': timeBucket !== tb,
                              },
                            )}
                          >
                            {t(`project.${tb}`)}
                          </button>
                        ))}
                      </span>
                    </div>
                    <Dropdown
                      items={periodPairs}
                      title={activePeriod?.label}
                      labelExtractor={(pair) => {
                        const label = pair.dropdownLabel || pair.label

                        // disable limitation for shared projects as project hosts already have a paid plan
                        // disable limitation for Swetrix public project (for demonstration purposes)
                        if (!isSharedProject && id !== SWETRIX_PID && !isPaidTierUsed && pair.access === 'paid') {
                          return (
                            <span className='flex items-center'>
                              <CurrencyDollarIcon className='w-4 h-4 mr-1' />
                              {label}
                            </span>
                          )
                        }

                        return label
                      }}
                      keyExtractor={(pair) => pair.label}
                      onSelect={(pair) => {
                        if (!isSharedProject && id !== SWETRIX_PID && !isPaidTierUsed && pair.access === 'paid') {
                          setIsPaidFeatureOpened(true)
                          return
                        }

                        if (pair.isCustomDate) {
                          setTimeout(() => {
                            // @ts-ignore
                            refCalendar.current.openCalendar()
                          }, 100)
                        } else {
                          setPeriodPairs(tbPeriodPairs(t))
                          setDateRange(null)
                          updatePeriod(pair)
                        }
                      }}
                    />
                    <FlatPicker
                      ref={refCalendar}
                      onChange={(date) => setDateRange(date)}
                      value={dateRange || []}
                      maxDateMonths={(isPaidTierUsed || id === SWETRIX_PID || isSharedProject) ? MAX_MONTHS_IN_PAST : MAX_MONTHS_IN_PAST_FREE}
                    />
                  </div>
                </div>
                <div>
                  <div className='flex flex-row flex-wrap items-center justify-center md:justify-end h-10 mt-2 md:mt-5 mb-4'>
                    {activeTab === PROJECT_TABS.traffic ? (
                      !isPanelsDataEmpty && (
                        <Dropdown
                          items={chartMetrics}
                          title={t('project.metricVis')}
                          labelExtractor={(pair) => {
                            const {
                              label, id: pairID, active, conflicts,
                            } = pair

                            const conflicted = isConflicted(conflicts)

                            if (pairID === CHART_METRICS_MAPPING.customEvents) {
                              if (_isEmpty(panelsData.customs)) {
                                return (
                                  <span className='px-4 py-2 flex items-center cursor-not-allowed'>
                                    <NoSymbolIcon className='w-5 h-5 mr-1' />
                                    {label}
                                  </span>
                                )
                              }

                              return (
                                <Dropdown
                                  menuItemsClassName='max-w-[300px] max-h-[300px] overflow-auto'
                                  items={chartMetricsCustomEvents}
                                  title={label}
                                  labelExtractor={(event) => (
                                    <Checkbox
                                      className={cx({ hidden: isPanelsDataEmpty || analyticsLoading })}
                                      label={_size(event.label) > CUSTOM_EV_DROPDOWN_MAX_VISIBLE_LENGTH ? (
                                        <span title={event.label}>
                                          {_truncate(event.label, { length: CUSTOM_EV_DROPDOWN_MAX_VISIBLE_LENGTH })}
                                        </span>
                                      ) : event.label}
                                      id={event.id}
                                      onChange={() => {}}
                                      checked={event.active}
                                    />
                                  )}
                                  buttonClassName='group-hover:bg-gray-50 px-4 py-2 dark:group-hover:bg-gray-600 inline-flex w-full rounded-md shadow-sm bg-white text-sm font-medium text-gray-700 dark:text-gray-50 dark:border-gray-800 dark:bg-gray-700'
                                  keyExtractor={(event) => event.id}
                                  onSelect={(event) => {
                                    setActiveChartMetricsCustomEvents((prev) => {
                                      const newActiveChartMetricsCustomEvents = [...prev]
                                      const index = _findIndex(prev, (item) => item === event.id)
                                      if (index === -1) {
                                        newActiveChartMetricsCustomEvents.push(event.id)
                                      } else {
                                        newActiveChartMetricsCustomEvents.splice(index, 1)
                                      }
                                      return newActiveChartMetricsCustomEvents
                                    })
                                  }}
                                />
                              )
                            }

                            return (
                              <Checkbox
                                className={cx('px-4 py-2', { hidden: isPanelsDataEmpty || analyticsLoading })}
                                label={label}
                                disabled={conflicted}
                                id={pairID}
                                checked={active}
                              />
                            )
                          }}
                          selectItemClassName='group text-gray-700 dark:text-gray-50 dark:border-gray-800 dark:bg-gray-700 block text-sm cursor-pointer hover:bg-gray-200 dark:hover:bg-gray-600'
                          keyExtractor={(pair) => pair.id}
                          onSelect={({ id: pairID, conflicts }) => {
                            if (isConflicted(conflicts)) {
                              generateAlert(t('project.conflictMetric'), 'error')
                              return
                            }

                            if (pairID === CHART_METRICS_MAPPING.customEvents) {
                              return
                            }

                            switchActiveChartMetric(pairID)
                          }}
                        />
                      )) : (
                      !isPanelsDataEmptyPerf && (
                        <Dropdown
                          items={chartMetricsPerf}
                          className='min-w-[170px] xs:min-w-0'
                          title={(
                            <p>
                              {_find(chartMetricsPerf, ({ id: chartId }) => chartId === activeChartMetricsPerf)?.label}
                            </p>
                          )}
                          labelExtractor={(pair) => {
                            const {
                              label,
                            } = pair

                            return label
                          }}
                          keyExtractor={(pair) => pair.id}
                          onSelect={({ id: pairID }) => {
                            switchActiveChartMetric(pairID)
                          }}
                        />
                      )
                    )}
                    <Dropdown
                      items={[...exportTypes, ...customExportTypes]}
                      title={[
                        <ArrowDownTrayIcon key='download-icon' className='w-5 h-5 mr-2' />,
                        <Fragment key='export-data'>
                          {t('project.exportData')}
                        </Fragment>,
                      ]}
                      labelExtractor={item => item.label}
                      keyExtractor={item => item.label}
                      onSelect={item => item.onClick(panelsData, t)}
                      className={cx('ml-3', { hidden: isPanelsDataEmpty || analyticsLoading })}
                    />
                    {(!project?.isPublicVisitors && !(sharedRoles === roleViewer.role)) && (
                      <Button
                        onClick={openSettingsHandler}
                        className='relative flex justify-center items-center py-2 !pr-3 !pl-1 md:pr-4 md:pl-2 ml-3 text-sm dark:text-gray-50 dark:border-gray-800 dark:bg-gray-700 dark:hover:bg-gray-600'
                        secondary
                      >
                        <>
                          <Cog8ToothIcon className='w-5 h-5 mr-1' />
                          {t('common.settings')}
                        </>
                      </Button>
                    )}
                  </div>
                </div>
                <div
                  className={cx({
                    hidden: isPanelsDataEmpty || analyticsLoading,
                  })}
                >
                  <div className={cx('xs:mt-0', {
                    'mt-14': project.public || (isSharedProject && project?.role === roleAdmin.role) || project.isOwner,
                  })}
                  />
                  <div className={cx('relative', {
                    hidden: checkIfAllMetricsAreDisabled,
                  })}
                  >
                    <div className={cx('absolute right-0 z-10 -top-2  max-sm:top-6', {
                      'right-[90px]': activeChartMetrics[CHART_METRICS_MAPPING.sessionDuration],
                      'right-[60px]': activeChartMetrics[CHART_METRICS_MAPPING.bounce],
                    })}
                    >
                      <button
                        type='button'
                        onClick={() => setChartTypeOnClick(chartTypes.bar)}
                        className={cx('px-2.5 py-1.5 text-xs rounded-md text-gray-700 bg-white hover:bg-gray-50 border-transparent !border-0 dark:text-gray-50 dark:bg-gray-800 dark:hover:bg-gray-700 focus:outline-none focus:!ring-0 focus:!ring-offset-0 focus:!ring-transparent', {
                          'text-indigo-600 dark:text-indigo-500 shadow-md': chartType === chartTypes.bar,
                          'text-gray-400 dark:text-gray-500': chartType !== chartTypes.bar,
                        })}
                      >
                        <PresentationChartBarIcon className='w-6 h-6' />
                      </button>
                      <button
                        type='button'
                        onClick={() => setChartTypeOnClick(chartTypes.line)}
                        className={cx('px-2.5 py-1.5 text-xs rounded-md text-gray-700 bg-white hover:bg-gray-50 border-transparent !border-0 dark:text-gray-50 dark:bg-gray-800 dark:hover:bg-gray-700 focus:!outline-0 focus:!ring-0 focus:!ring-offset-0 focus:!ring-transparent', {
                          'text-indigo-600 dark:text-indigo-500 shadow-md': chartType === chartTypes.line,
                          'text-gray-400 dark:text-gray-500': chartType !== chartTypes.line,
                        })}
                      >
                        <PresentationChartLineIcon className='w-6 h-6' />
                      </button>
                    </div>
                  </div>
                </div>
              </>
            )}
            {(activeTab === PROJECT_TABS.alerts && (isSharedProject || project?.isPublicVisitors || !authenticated)) && (
              <div className='p-5 mt-5 bg-gray-700 rounded-xl'>
                <div className='flex items-center text-gray-50'>
                  <BellIcon className='w-8 h-8 mr-2' />
                  <p className='font-bold text-3xl'>
                    {t('dashboard.alerts')}
                  </p>
                </div>
                <p className='text-lg whitespace-pre-wrap mt-2 text-gray-100'>
                  {t('dashboard.alertsDesc')}
                </p>
                <Link to={routes.signup} className='inline-block select-none mt-6 bg-white py-2 px-3 md:px-4 border border-transparent rounded-md text-base font-medium text-gray-700 hover:bg-indigo-50' aria-label={t('titles.signup')}>
                  {t('common.getStarted')}
                </Link>
              </div>
            )}
            {(activeTab === PROJECT_TABS.alerts && !isSharedProject && !project?.isPublicVisitors && authenticated) && (
              <ProjectAlertsView projectId={id} />
            )}
            {(analyticsLoading && activeTab !== PROJECT_TABS.alerts) && (
              <Loader />
            )}
            {(isPanelsDataEmpty && activeTab === PROJECT_TABS.traffic) && (
              <NoEvents filters={filters} resetFilters={resetFilters} />
            )}
            {(isPanelsDataEmptyPerf && activeTab === PROJECT_TABS.performance) && (
              <NoEvents filters={filters} resetFilters={resetFilters} />
            )}
            {activeTab === PROJECT_TABS.traffic && (
              <div className={cx('pt-4 md:pt-0', { hidden: isPanelsDataEmpty || analyticsLoading })}>
                <div
                  className={cx('h-80', {
                    hidden: checkIfAllMetricsAreDisabled,
                  })}
                >
                  <div className='h-80 mt-8' id='dataChart' />
                </div>
                <Filters
                  filters={filters}
                  onRemoveFilter={filterHandler}
                  onChangeExclusive={onChangeExclusive}
                  tnMapping={tnMapping}
                />
                {dataLoading && (
                  <div className='loader bg-transparent static mt-4' id='loader'>
                    <div className='loader-head'>
                      <div className='first' />
                      <div className='second' />
                    </div>
                  </div>
                )}
                <div className='mt-5 grid grid-cols-1 gap-5 sm:grid-cols-2 lg:grid-cols-3'>
                  {!_isEmpty(project.overall) && (
                    <Overview
                      t={t}
                      overall={project.overall}
                      chartData={chartData}
                      activePeriod={activePeriod}
                      sessionDurationAVG={sessionDurationAVG}
                      live={project.live}
                      projectId={id}
                    />
                  )}
                  {!_isEmpty(panelsData.types) && _map(TRAFFIC_PANELS_ORDER, (type: keyof typeof tnMapping) => {
                    const panelName = tnMapping[type]
                    // @ts-ignore
                    const panelIcon = panelIconMapping[type]
                    const customTabs = _filter(customPanelTabs, tab => tab.panelID === type)

                    if (type === 'cc') {
                      return (
                        <Panel
                          t={t}
                          key={type}
                          icon={panelIcon}
                          id={type}
                          onFilter={filterHandler}
                          name={panelName}
                          data={panelsData.data[type]}
                          customTabs={customTabs}
                          rowMapper={(rowName) => (
                            <CCRow rowName={rowName} language={language} />
                          )}
                        />
                      )
                    }

                    if (type === 'dv') {
                      return (
                        <Panel
                          t={t}
                          key={type}
                          icon={panelIcon}
                          id={type}
                          onFilter={filterHandler}
                          name={panelName}
                          data={panelsData.data[type]}
                          customTabs={customTabs}
                          capitalize
                        />
                      )
                    }

                    if (type === 'ref') {
                      return (
                        <Panel
                          t={t}
                          key={type}
                          icon={panelIcon}
                          id={type}
                          onFilter={filterHandler}
                          name={panelName}
                          data={panelsData.data[type]}
                          customTabs={customTabs}
                          rowMapper={(rowName) => (
                            <RefRow rowName={rowName} showIcons={showIcons} />
                          )}
                        />
                      )
                    }

                    if (type === 'so' || type === 'me' || type === 'ca') {
                      return (
                        <Panel
                          t={t}
                          key={type}
                          icon={panelIcon}
                          id={type}
                          onFilter={filterHandler}
                          name={panelName}
                          data={panelsData.data[type]}
                          customTabs={customTabs}
                          rowMapper={(row) => decodeURIComponent(row)}
                        />
                      )
                    }

                    return (
                      <Panel
                        t={t}
                        key={type}
                        icon={panelIcon}
                        id={type}
                        onFilter={filterHandler}
                        name={panelName}
                        data={panelsData.data[type]}
                        customTabs={customTabs}
                      />
                    )
                  })}
                  {!_isEmpty(panelsData.customs) && (
                    <CustomEvents
                      t={t}
                      customs={panelsData.customs}
                      onFilter={filterHandler}
                      chartData={chartData}
                    />
                  )}
                </div>
              </div>
            )}
            {activeTab === PROJECT_TABS.performance && (
              <div className={cx('pt-8 md:pt-4', { hidden: isPanelsDataEmptyPerf || analyticsLoading })}>
                <div
                  className={cx('h-80', {
                    hidden: checkIfAllMetricsAreDisabled,
                  })}
                >
                  <div className='h-80' id='dataChart' />
                </div>
                <Filters
                  filters={filtersPerf}
                  onRemoveFilter={filterHandler}
                  onChangeExclusive={onChangeExclusive}
                  tnMapping={tnMapping}
                />
                {dataLoading && (
                  <div className='loader bg-transparent static mt-4' id='loader'>
                    <div className='loader-head'>
                      <div className='first' />
                      <div className='second' />
                    </div>
                  </div>
                )}
                <div className='mt-5 grid grid-cols-1 gap-5 sm:grid-cols-2 lg:grid-cols-3'>
                  {!_isEmpty(panelsDataPerf.types) && _map(PERFORMANCE_PANELS_ORDER, (type: keyof typeof tnMapping) => {
                    const panelName = tnMapping[type]
                    // @ts-ignore
                    const panelIcon = panelIconMapping[type]
                    const customTabs = _filter(customPanelTabs, tab => tab.panelID === type)

                    if (type === 'cc') {
                      return (
                        <Panel
                          t={t}
                          key={type}
                          icon={panelIcon}
                          id={type}
                          onFilter={filterHandler}
                          name={panelName}
                          data={panelsDataPerf.data[type]}
                          customTabs={customTabs}
                          rowMapper={(rowName) => (
                            <CCRow rowName={rowName} language={language} />
                          )}
                          valueMapper={(value) => getStringFromTime(getTimeFromSeconds(value), true)}
                        />
                      )
                    }

                    if (type === 'dv') {
                      return (
                        <Panel
                          t={t}
                          key={type}
                          icon={panelIcon}
                          id={type}
                          onFilter={filterHandler}
                          name={panelName}
                          data={panelsDataPerf.data[type]}
                          customTabs={customTabs}
                          valueMapper={(value) => getStringFromTime(getTimeFromSeconds(value), true)}
                          capitalize
                        />
                      )
                    }

                    return (
                      <Panel
                        t={t}
                        key={type}
                        icon={panelIcon}
                        id={type}
                        onFilter={filterHandler}
                        name={panelName}
                        data={panelsDataPerf.data[type]}
                        customTabs={customTabs}
                        valueMapper={(value) => getStringFromTime(getTimeFromSeconds(value), true)}
                      />
                    )
                  })}
                </div>
              </div>
            )}
          </div>
        </div>
        {!authenticated && activeTab !== PROJECT_TABS.alerts && (
          <div className='bg-indigo-600'>
            <div className='w-11/12 mx-auto pb-16 pt-12 px-4 sm:px-6 lg:px-8 lg:flex lg:items-center lg:justify-between'>
              <h2 className='text-3xl sm:text-4xl font-bold tracking-tight text-gray-900'>
                <span className='block text-white'>{t('project.ad')}</span>
                <span className='block text-gray-300'>
                  {t('main.exploreService')}
                </span>
              </h2>
              <div className='mt-6 space-y-4 sm:space-y-0 sm:flex sm:space-x-5'>
                <Link
                  to={routes.signup}
                  className='flex items-center justify-center px-3 py-2 border border-transparent text-lg font-medium rounded-md shadow-sm text-indigo-800 bg-indigo-50 hover:bg-indigo-100'
                  aria-label={t('titles.signup')}
                >
                  {t('common.getStarted')}
                </Link>
                <Link
                  to={routes.main}
                  className='flex items-center justify-center px-3 py-2 border border-transparent text-lg font-medium rounded-md shadow-sm text-indigo-800 bg-indigo-50 hover:bg-indigo-100'
                >
                  {t('common.explore')}
                </Link>
              </div>
            </div>
          </div>
        )}
        <PaidFeature
          isOpened={isPaidFeatureOpened}
          onClose={() => setIsPaidFeatureOpened(false)}
        />
        <Forecast
          isOpened={isForecastOpened}
          onClose={() => setIsForecastOpened(false)}
          onSubmit={onForecastSubmit}
          activeTB={t(`project.${timeBucket}`)}
          tb={timeBucket}
        />
      </Title>
    )
  }

  return (
    <Title title={name}>
      <div className='min-h-min-footer bg-gray-50 dark:bg-gray-800'>
        <Loader />
      </div>
    </Title>
  )
}

ViewProject.propTypes = {
  projects: PropTypes.arrayOf(PropTypes.object).isRequired,
  sharedProjects: PropTypes.arrayOf(PropTypes.object).isRequired,
  cache: PropTypes.objectOf(PropTypes.object).isRequired,
  showError: PropTypes.func.isRequired,
  setProjectCache: PropTypes.func.isRequired,
  setProjectViewPrefs: PropTypes.func.isRequired,
  isLoading: PropTypes.bool.isRequired,
  setPublicProject: PropTypes.func.isRequired,
  setLiveStatsForProject: PropTypes.func.isRequired,
  authenticated: PropTypes.bool.isRequired,
  extensions: PropTypes.arrayOf(PropTypes.object).isRequired,
  isPaidTierUsed: PropTypes.bool.isRequired,
  timezone: PropTypes.string,
}

ViewProject.defaultProps = {
  timezone: DEFAULT_TIMEZONE,
}

export default memo(ViewProject)<|MERGE_RESOLUTION|>--- conflicted
+++ resolved
@@ -212,12 +212,8 @@
   const timeFormat = useMemo(() => user.timeFormat || TimeFormat['12-hour'], [user])
   const [ref, size] = useSize() as any
   const rotateXAxias = useMemo(() => (size.width > 0 && size.width < 500), [size])
-<<<<<<< HEAD
-  const [chartType, setChartType] = useState<string>(getItem('chartType') || chartTypes.line)
   const customEventsChartData = useMemo(() => _pickBy(customEventsPrefs[id], (value, keyCustomEvents) => _includes(activeChartMetricsCustomEvents, keyCustomEvents)), [customEventsPrefs, id, activeChartMetricsCustomEvents])
-=======
   const [chartType, setChartType] = useState<string>(getItem('chartType') as string || chartTypes.line)
->>>>>>> 7f69ee48
 
   const tabs: {
     id: string
