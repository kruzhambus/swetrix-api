import React, { useState, useEffect, useMemo, memo, useRef } from 'react'
import { useHistory, useParams, Link } from 'react-router-dom'
import domToImage from 'dom-to-image'
import { saveAs } from 'file-saver'
import bb, { area } from 'billboard.js'
import Flag from 'react-flagkit'
import countries from 'i18n-iso-countries'
import countriesEn from 'i18n-iso-countries/langs/en.json'
import countriesDe from 'i18n-iso-countries/langs/de.json'
import countriesEl from 'i18n-iso-countries/langs/el.json'
import countriesHi from 'i18n-iso-countries/langs/hi.json'
import countriesUk from 'i18n-iso-countries/langs/uk.json'
import countriesZh from 'i18n-iso-countries/langs/zh.json'
import countriesRu from 'i18n-iso-countries/langs/ru.json'
import countriesSv from 'i18n-iso-countries/langs/sv.json'
import {
  GlobeIcon, TranslateIcon, DocumentTextIcon, DeviceMobileIcon, ArrowCircleRightIcon, SearchIcon, ServerIcon,
} from '@heroicons/react/outline'
import cx from 'clsx'
import * as d3 from 'd3'
import dayjs from 'dayjs'
import { useTranslation, Trans } from 'react-i18next'
import _keys from 'lodash/keys'
import _map from 'lodash/map'
import _includes from 'lodash/includes'
import _last from 'lodash/last'
import _isEmpty from 'lodash/isEmpty'
import _replace from 'lodash/replace'
import _find from 'lodash/find'
import _size from 'lodash/size'
import _filter from 'lodash/filter'
import _truncate from 'lodash/truncate'
import PropTypes from 'prop-types'

import Title from 'components/Title'
import EventsRunningOutBanner from 'components/EventsRunningOutBanner'
import {
  tbPeriodPairs, tbsFormatMapper, getProjectCacheKey, LIVE_VISITORS_UPDATE_INTERVAL, DEFAULT_TIMEZONE, timeBucketToDays,
} from 'redux/constants'
import Button from 'ui/Button'
import Loader from 'ui/Loader'
import Dropdown from 'ui/Dropdown'
import Checkbox from 'ui/Checkbox'
import FlatPicker from 'ui/Flatpicker'
import {
  Panel, Overview, CustomEvents,
} from './Panels'
import routes from 'routes'
import {
  getProjectData, getProject, getOverallStats, getLiveVisitors,
} from 'api'
import './styles.css'

countries.registerLocale(countriesEn)
countries.registerLocale(countriesDe)
countries.registerLocale(countriesEl)
countries.registerLocale(countriesRu)
countries.registerLocale(countriesHi)
countries.registerLocale(countriesUk)
countries.registerLocale(countriesZh)
countries.registerLocale(countriesSv)

const getColumns = (chart, showTotal, t) => {
  if (showTotal) {
    return [
      ['x', ..._map(chart.x, el => dayjs(el).toDate())],
      [t('project.unique'), ...chart.uniques],
      [t('project.total'), ...chart.visits],
    ]
  }

  return [
    ['x', ..._map(chart.x, el => dayjs(el).toDate())],
    [t('project.unique'), ...chart.uniques],
  ]
}

const getSettings = (chart, timeBucket, showTotal = true, t) => {
  const xAxisSize = _size(chart.x)
  let regionStart

  if (xAxisSize > 1) {
    regionStart = dayjs(chart.x[xAxisSize - 2]).toDate()
  } else {
    regionStart = dayjs(chart.x[xAxisSize - 1]).toDate()
  }

  return {
    data: {
      x: 'x',
      columns: getColumns(chart, showTotal, t),
      type: area(),
      colors: {
        [t('project.unique')]: '#2563EB',
        [t('project.total')]: '#D97706',
      },
      regions: {
        [t('project.unique')]: [
          {
            start: regionStart,
            style: {
              dasharray: '6 2',
            },
          },
        ],
        [t('project.total')]: [
          {
            start: regionStart,
            style: {
              dasharray: '6 2',
            },
          },
        ]
      },
    },
    axis: {
      x: {
        tick: {
          fit: true,
        },
        type: 'timeseries',
      },
    },
    tooltip: {
      format: {
        title: (x) => d3.timeFormat(tbsFormatMapper[timeBucket])(x),
      },
      contents: {
        template: `
          <ul class='bg-gray-100 rounded-md shadow-md px-3 py-1'>
            <li class='font-semibold'>{=TITLE}</li>
            <hr />
            {{
              <li class='flex justify-between'>
                <div class='flex justify-items-start'>
                  <div class='w-3 h-3 rounded-sm mt-1.5 mr-2' style=background-color:{=COLOR}></div>
                  <span>{=NAME}</span>
                </div>
                <span class='pl-4'>{=VALUE}</span>
              </li>
            }}
          </ul>`,
      },
    },
    point: {
      focus: {
        only: true,
      },
      pattern: [
        'circle',
      ],
      r: 3,
    },
    legend: {
      usePoint: true,
      item: {
        tile: {
          width: 10,
        },
      },
    },
    bindto: '#dataChart',
  }
}

const typeNameMapping = (t) => ({
  cc: t('project.mapping.cc'),
  pg: t('project.mapping.pg'),
  lc: t('project.mapping.lc'),
  ref: t('project.mapping.ref'),
  dv: t('project.mapping.dv'),
  br: t('project.mapping.br'),
  os: t('project.mapping.os'),
  so: 'utm_source',
  me: 'utm_medium',
  ca: 'utm_campaign',
  lt: t('project.mapping.lt'),
})

export const iconClassName = 'w-6 h-6'
const panelIconMapping = {
  cc: <GlobeIcon className={iconClassName} />,
  pg: <DocumentTextIcon className={iconClassName} />,
  lc: <TranslateIcon className={iconClassName} />,
  ref: <ArrowCircleRightIcon className={iconClassName} />,
  dv: <DeviceMobileIcon className={iconClassName} />,
  br: <SearchIcon className={iconClassName} />,
  os: <ServerIcon className={iconClassName} />,
}

const getFormatDate = (date) => {
  const yyyy = date.getFullYear()
  let mm = date.getMonth() + 1
  let dd = date.getDate()
  if (dd < 10) dd = '0' + dd
  if (mm < 10) mm = '0' + mm
  return yyyy + '-' + mm + '-' + dd
}

const NoEvents = ({ t }) => (
  <div className='flex flex-col py-6 sm:px-6 lg:px-8 mt-5'>
    <div className='max-w-7xl w-full mx-auto text-gray-900 dark:text-gray-50'>
      <h2 className='text-4xl text-center leading-tight my-3'>
        {t('project.noEvTitle')}
      </h2>
      <h2 className='text-2xl mb-8 text-center leading-snug'>
        <Trans
          t={t}
          i18nKey='project.noEvContent'
          components={{
            link: <Link to={routes.docs} className='hover:underline text-blue-600' />,
          }}
        />
      </h2>
    </div>
  </div>
)

const Filter = ({ column, filter, isExclusive, onRemoveFilter, onChangeExclusive, tnMapping, language, t }) => {
  const displayColumn = tnMapping[column]
  let displayFilter = filter

  if (column === 'cc') {
    displayFilter = countries.getName(filter, language)
  }

  displayFilter = _truncate(displayFilter)

  return (
    <span className='inline-flex rounded-md items-center py-0.5 pl-2.5 pr-1 mr-2 mt-2 text-sm font-medium bg-gray-200 text-gray-800 dark:text-gray-50 dark:bg-gray-700'>
      {displayColumn}
      &nbsp;
      <span className='text-blue-400 border-blue-400 border-b-2 border-dotted cursor-pointer' onClick={() => onChangeExclusive(column, filter, !isExclusive)}>
        {t(`common.${isExclusive ? 'isNot' : 'is'}`)}
      </span>
      &nbsp;
      &quot;
      {displayFilter}
      &quot;
      <button
        onClick={() => onRemoveFilter(column, filter)}
        type='button'
        className='flex-shrink-0 ml-0.5 h-4 w-4 rounded-full inline-flex items-center justify-center text-gray-800 hover:text-gray-900 hover:bg-gray-300 focus:bg-gray-300 focus:text-gray-900 dark:text-gray-50 dark:bg-gray-700 dark:hover:text-gray-300 dark:hover:bg-gray-800 dark:focus:bg-gray-800 dark:focus:text-gray-300 focus:outline-none '
      >
        <span className='sr-only'>Remove filter</span>
        <svg className='h-2 w-2' stroke='currentColor' fill='none' viewBox='0 0 8 8'>
          <path strokeLinecap='round' strokeWidth='1.5' d='M1 1l6 6m0-6L1 7' />
        </svg>
      </button>
    </span>
  )
}

const Filters = ({ filters, onRemoveFilter, onChangeExclusive, language, t, tnMapping }) => (
  <div className='flex justify-center md:justify-start flex-wrap -mt-2'>
    {_map(filters, (props) => {
      const { column, filter } = props
      const key = `${column}${filter}`

      return (
        <Filter key={key} onRemoveFilter={onRemoveFilter} onChangeExclusive={onChangeExclusive} language={language} t={t} tnMapping={tnMapping} {...props} />
      )
    })}
  </div>
)

const ViewProject = ({
  projects, isLoading: _isLoading, showError, cache, setProjectCache, projectViewPrefs, setProjectViewPrefs, setPublicProject,
  setLiveStatsForProject, authenticated, timezone,
}) => {
  const { t, i18n: { language } } = useTranslation('common')
  const [periodPairs, setPeriodPairs] = useState(tbPeriodPairs(t))
  const dashboardRef = useRef(null)
  const { id } = useParams()
  const history = useHistory()
  const project = useMemo(() => _find(projects, p => p.id === id) || {}, [projects, id])
  const [isProjectPublic, setIsProjectPublic] = useState(false)
  const [panelsData, setPanelsData] = useState({})
  const [isPanelsDataEmpty, setIsPanelsDataEmpty] = useState(false)
  const [analyticsLoading, setAnalyticsLoading] = useState(true)
  const [period, setPeriod] = useState(projectViewPrefs[id]?.period || periodPairs[3].period)
  const [timeBucket, setTimebucket] = useState(projectViewPrefs[id]?.timeBucket || periodPairs[3].tbs[1])
  const activePeriod = useMemo(() => _find(periodPairs, p => p.period === period), [period, periodPairs])
  const [showTotal, setShowTotal] = useState(false)
  const [chartData, setChartData] = useState({})
  const [mainChart, setMainChart] = useState(null)
  const [dataLoading, setDataLoading] = useState(true)
  const [filters, setFilters] = useState([])
  // That is needed when using 'Export as image' feature
  // Because headless browser cannot do a request to the DDG API due to absense of The Same Origin Policy header
  const [showIcons, setShowIcons] = useState(true)
  const isLoading = authenticated ? _isLoading : false
  const tnMapping = typeNameMapping(t)
  const refCalendar = useRef(null)
  const localstorageRangeDate = projectViewPrefs[id]?.rangeDate
  const [rangeDate, setRangeDate] = useState(localstorageRangeDate ? [new Date(localstorageRangeDate[0]), new Date(localstorageRangeDate[1])] : null)

  const { name } = project

  const onErrorLoading = () => {
    showError(t('project.noExist'))
    history.push(routes.dashboard)
  }

  const loadAnalytics = async (forced = false, newFilters = null) => {
    if (forced || (!isLoading && !_isEmpty(project))) {
      setDataLoading(true)
      try {
        let data
        const key = getProjectCacheKey(period, timeBucket)

        if (!forced && !_isEmpty(cache[id]) && !_isEmpty(cache[id][key])) {
          data = cache[id][key]
        } else {
          if (rangeDate) {
            const from = getFormatDate(rangeDate[0])
            const to = getFormatDate(rangeDate[1])
            data = await getProjectData(id, timeBucket, '', newFilters || filters, from, to, timezone)
          } else {
            data = await getProjectData(id, timeBucket, period, newFilters || filters, '', '', timezone)
          }
          setProjectCache(id, period, timeBucket, data || {})
        }

        if (_isEmpty(data)) {
          setAnalyticsLoading(false)
          setDataLoading(false)
          setIsPanelsDataEmpty(true)
          return
        }

        const { chart, params, customs } = data

        if (_isEmpty(params)) {
          setIsPanelsDataEmpty(true)
        } else {
          const bbSettings = getSettings(chart, timeBucket, showTotal, t)
          setChartData(chart)

          setPanelsData({
            types: _keys(params),
            data: params,
            customs,
          })

          if (!_isEmpty(mainChart)) {
            mainChart.destroy()
          }

          setMainChart(bb.generate(bbSettings))
          setIsPanelsDataEmpty(false)
        }

        setAnalyticsLoading(false)
        setDataLoading(false)
      } catch (e) {
        console.error(e)
      }
    }
  }

  const filterHandler = (column, filter, isExclusive = false) => {
    let newFilters

    // temporarily apply only 1 filter per data type 
    if (_find(filters, (f) => f.column === column) /* && f.filter === filter) */) {
      // selected filter is already included into the filters array -> removing it
      newFilters = _filter(filters, (f) => f.column !== column)
      setFilters(newFilters)
    } else {
      // selected filter is not present in the filters array -> applying it
      newFilters = [
        ...filters,
        { column, filter, isExclusive },
      ]
      setFilters(newFilters)
    }

    loadAnalytics(true, newFilters)
  }

  const onChangeExclusive = (column, filter, isExclusive) => {
    const newFilters = _map(filters, (f) => {
      if (f.column === column && f.filter === filter) {
        return {
          ...f,
          isExclusive,
        }
      }

      return f
    })

    setFilters(newFilters)
    loadAnalytics(true, newFilters)
  }

  useEffect(() => {
    if (!isLoading && !_isEmpty(chartData) && !_isEmpty(mainChart)) {
      if (showTotal) {
        mainChart.load({
          columns: getColumns(chartData, true, t),
        })
      } else {
        mainChart.unload({
          ids: [t('project.total')],
        })
      }
    }
  }, [isLoading, showTotal, chartData, mainChart, t])

  useEffect(() => {
    if (period !== 'custom') {
      loadAnalytics()
    } else if (timeBucket !== 'custom') {
      loadAnalytics(true)
    }
  }, [project, period, timeBucket, periodPairs]) // eslint-disable-line

  useEffect(() => {
    if (rangeDate) {
      const days = Math.ceil(Math.abs(rangeDate[1].getTime() - rangeDate[0].getTime()) / (1000 * 3600 * 24))

      // setting allowed time buckets for the specified date range (period)
      for (let index in timeBucketToDays) {
        if (timeBucketToDays[index].lt >= days) {
          setTimebucket(timeBucketToDays[index].tb[0])
          setPeriodPairs(tbPeriodPairs(t, timeBucketToDays[index].tb, rangeDate))
          setPeriod('custom')
          setProjectViewPrefs(id, 'custom', timeBucketToDays[index].tb[0], rangeDate)
          break
        }
      }
    }
  }, [rangeDate, t]) // eslint-disable-line

  useEffect(() => {
    const updateLiveVisitors = async () => {
      const { id } = project
      const result = await getLiveVisitors([id])

      setLiveStatsForProject(id, result[id])
    }

    let interval
    if (project.uiHidden) {
      updateLiveVisitors()
      interval = setInterval(async () => {
        await updateLiveVisitors()
      }, LIVE_VISITORS_UPDATE_INTERVAL)
    }

    return () => clearInterval(interval)
  }, [project.id, setLiveStatsForProject]) // eslint-disable-line react-hooks/exhaustive-deps

  useEffect(() => {
    if (!isLoading && _isEmpty(project)) {
      getProject(id)
        .then(projectRes => {
          if (!_isEmpty(projectRes) && projectRes?.public) {
            getOverallStats([id])
              .then(res => {
                setPublicProject({
                  ...projectRes,
                  overall: res[id],
                  live: 'N/A',
                })
              })
              .catch(e => {
                console.error(e)
                onErrorLoading()
              })

            setIsProjectPublic(true)
          } else {
            onErrorLoading()
          }
        })
        .catch(e => {
          console.error(e)
          onErrorLoading()
        })
    }
  }, [isLoading, project, id, setPublicProject]) // eslint-disable-line

  const updatePeriod = (newPeriod) => {
    const newPeriodFull = _find(periodPairs, (el) => el.period === newPeriod.period)
    let tb = timeBucket
    if (_isEmpty(newPeriodFull)) return

    if (!_includes(newPeriodFull.tbs, timeBucket)) {
      tb = _last(newPeriodFull.tbs)
      setTimebucket(tb)
    }

    if (newPeriod.period !== 'custom') {
      setProjectViewPrefs(id, newPeriod.period, tb)
      setPeriod(newPeriod.period)
    }
  }

  const updateTimebucket = (newTimebucket) => {
    setTimebucket(newTimebucket)
    setProjectViewPrefs(id, period, newTimebucket, rangeDate)
  }

  const openSettingsHandler = () => {
    history.push(_replace(routes.project_settings, ':id', id))
  }

  const exportAsImageHandler = async () => {
    setShowIcons(false)
    try {
      const blob = await domToImage.toBlob(dashboardRef.current)
      saveAs(blob, `swetrix-${dayjs().format('YYYY-MM-DD-HH-mm-ss')}.png`)
    } catch (e) {
      console.error('[ERROR] Error while generating export image.')
      console.error(e)
    } finally {
      setShowIcons(true)
    }
  }

  if (!isLoading) {
    return (
      <Title title={name}>
        <EventsRunningOutBanner />
        <div
          className={cx(
            'bg-gray-50 dark:bg-gray-800 py-6 px-4 sm:px-6 lg:px-8',
            {
              'min-h-min-footer': authenticated,
              'min-h-min-footer-ad': !authenticated,
            }
          )}
          ref={dashboardRef}
        >
          <div className='flex flex-col md:flex-row items-center md:items-start justify-between h-10'>
            <h2 className='text-3xl font-extrabold text-gray-900 dark:text-gray-50 break-words'>
              {name}
            </h2>
            <div className='flex mt-3 md:mt-0'>
              <div className='md:border-r border-gray-200 dark:border-gray-600 md:pr-3 mr-3'>
                <span className='relative z-0 inline-flex shadow-sm rounded-md'>
                  {_map(activePeriod.tbs, (tb, index, { length }) => (
                    <button
                      key={tb}
                      type='button'
                      onClick={() => updateTimebucket(tb)}
                      className={cx(
                        'relative capitalize inline-flex items-center px-3 md:px-4 py-2 border bg-white text-sm font-medium hover:bg-gray-50 dark:bg-gray-700 dark:hover:bg-gray-600 focus:z-10 focus:outline-none focus:ring-1 focus:ring-indigo-500 focus:border-indigo-500 focus:dark:ring-gray-200 focus:dark:border-gray-200',
                        {
                          '-ml-px': index > 0,
                          'rounded-l-md': index === 0,
                          'rounded-r-md': 1 + index === length,
                          'z-10 border-indigo-500 text-indigo-600 dark:border-gray-200 dark:text-gray-50': timeBucket === tb,
                          'text-gray-700 dark:text-gray-50 border-gray-300 dark:border-gray-800 ': timeBucket !== tb,
                        }
                      )}
                    >
                      {t(`project.${tb}`)}
                    </button>
                  ))}
                </span>
              </div>
              <Dropdown
                items={periodPairs}
                title={activePeriod.label}
                labelExtractor={(pair) => pair.dropdownLabel || pair.label}
                keyExtractor={(pair) => pair.label}
                onSelect={(pair) => {
                  if (pair.isCustomDate) {
                    setTimeout(() => {
                      refCalendar.current.openCalendar()
                    }, 100)
                  } else {
                    setPeriodPairs(tbPeriodPairs(t))
                    setRangeDate(null)
                    updatePeriod(pair)
                  }
                }}
              />
              <FlatPicker ref={refCalendar} onChange={(date) => setRangeDate(date)} value={rangeDate} />
            </div>
          </div>
<<<<<<< HEAD
          {isPanelsDataEmpty &&
            (analyticsLoading ? <Loader /> : <NoEvents t={t} />)
          }
          <div className='flex flex-row flex-wrap items-center justify-center md:justify-end h-10 mt-16 md:mt-5 mb-4'>
=======
          {analyticsLoading && (
            <Loader />
          )}
          {isPanelsDataEmpty && (
            <NoEvents t={t} />
          )}
          <div
            className={cx(
              'flex flex-row items-center justify-center md:justify-end h-10 mt-16 md:mt-5 mb-4',
              { hidden: isPanelsDataEmpty || analyticsLoading }
            )}
          >
>>>>>>> c7c2ea8a
            <Checkbox
              className={cx({ hidden: isPanelsDataEmpty })}
              label={t('project.showAll')}
              id='views'
              checked={showTotal}
              onChange={(e) => setShowTotal(e.target.checked)}
            />
            <div className={cx('h-full ml-3', { hidden: isPanelsDataEmpty })}>
              <Button
                onClick={exportAsImageHandler}
                className='py-2.5 px-3 md:px-4 text-sm dark:text-gray-50 dark:border-gray-800 dark:bg-gray-700 dark:hover:bg-gray-600'
                secondary
              >
                {t('project.exportImg')}
              </Button>
            </div>
            {!isProjectPublic && (
              <div className='h-full ml-3'>
                <Button
                  onClick={openSettingsHandler}
                  className='py-2.5 px-3 md:px-4 text-sm dark:text-gray-50 dark:border-gray-800 dark:bg-gray-700 dark:hover:bg-gray-600'
                  secondary
                >
                  {t('common.settings')}
                </Button>
              </div>
            )}
          </div>
          <div className={cx('pt-4 md:pt-0', { hidden: isPanelsDataEmpty || analyticsLoading })}>
            <div className='h-80' id='dataChart' />
            <Filters
              filters={filters}
              onRemoveFilter={filterHandler}
              onChangeExclusive={onChangeExclusive}
              language={language}
              t={t}
              tnMapping={tnMapping}
            />
            {dataLoading && (
              <div className='loader bg-transparent static mt-4' id='loader'>
                <div className='loader-head'>
                  <div className='first'></div>
                  <div className='second'></div>
                </div>
              </div>
            )}
            <div className='mt-5 grid grid-cols-1 gap-5 sm:grid-cols-2 lg:grid-cols-3'>
              {!_isEmpty(project.overall) && (
                <Overview
                  t={t}
                  overall={project.overall}
                  chartData={chartData}
                  activePeriod={activePeriod}
                  live={project.live}
                />
              )}
              {_map(panelsData.types, (type) => {
                const panelName = tnMapping[type]
                const panelIcon = panelIconMapping[type]

                if (type === 'cc') {
                  return (
                    <Panel
                      t={t}
                      key={type}
                      icon={panelIcon}
                      id={type}
                      onFilter={filterHandler}
                      name={panelName}
                      data={panelsData.data[type]}
                      rowMapper={(name) => (
                        <>
                          <Flag
                            className='rounded-sm'
                            country={name}
                            size={21}
                            alt=''
                          />
                          &nbsp;&nbsp;
                          {countries.getName(name, language)}
                        </>
                      )}
                    />
                  )
                }

                if (type === 'dv') {
                  return (
                    <Panel
                      t={t}
                      key={type}
                      icon={panelIcon}
                      id={type}
                      onFilter={filterHandler}
                      name={panelName}
                      data={panelsData.data[type]}
                      capitalize
                    />
                  )
                }

                if (type === 'ref') {
                  return (
                    <Panel
                      t={t}
                      key={type}
                      icon={panelIcon}
                      id={type}
                      onFilter={filterHandler}
                      name={panelName}
                      data={panelsData.data[type]}
                      rowMapper={(name) => {
                        let isUrl = true
                        let url = name

                        try {
                          url = new URL(name)
                        } catch {
                          isUrl = false
                        }

                        return (
                          <div>
                            {showIcons && isUrl && !_isEmpty(url.hostname) && (
                              <img
                                className='w-5 h-5 mr-1.5 float-left'
                                src={`https://icons.duckduckgo.com/ip3/${url.hostname}.ico`}
                                alt=''
                              />
                            )}
                            {isUrl ? (
                              <a
                                className='flex label overflow-visible hover:underline text-blue-600 dark:text-blue-500'
                                href={name}
                                target='_blank'
                                rel='noopener noreferrer'
                              >
                                {name}
                              </a>
                            ) : (
                              <span className='flex label overflow-visible hover:underline text-blue-600 dark:text-blue-500'>
                                {name}
                              </span>
                            )}
                          </div>
                        )
                      }}
                    />
                  )
                }

                return (
                  <Panel
                    t={t}
                    key={type}
                    icon={panelIcon}
                    id={type}
                    onFilter={filterHandler}
                    name={panelName}
                    data={panelsData.data[type]}
                  />
                )
              })}
              {!_isEmpty(panelsData.customs) && (
                <CustomEvents
                  t={t}
                  customs={panelsData.customs}
                  chartData={chartData}
                />
              )}
            </div>
          </div>
        </div>
        {!authenticated && (
          <div className='bg-indigo-600'>
            <div className='w-11/12 mx-auto pb-16 pt-12 px-4 sm:px-6 lg:px-8 lg:flex lg:items-center lg:justify-between'>
              <h2 className='text-3xl sm:text-4xl font-extrabold tracking-tight text-gray-900'>
                <span className='block text-white'>{t('project.ad')}</span>
                <span className='block text-gray-300'>
                  {t('main.exploreService')}
                </span>
              </h2>
              <div className='mt-6 space-y-4 sm:space-y-0 sm:flex sm:space-x-5'>
                <Link
                  to={routes.signup}
                  className='flex items-center justify-center px-3 py-2 border border-transparent text-lg font-medium rounded-md shadow-sm text-indigo-800 bg-indigo-50 hover:bg-indigo-100'
                >
                  {t('common.getStarted')}
                </Link>
                <Link
                  to={routes.main}
                  className='flex items-center justify-center px-3 py-2 border border-transparent text-lg font-medium rounded-md shadow-sm text-indigo-800 bg-indigo-50 hover:bg-indigo-100'
                >
                  {t('common.explore')}
                </Link>
              </div>
            </div>
          </div>
        )}
      </Title>
    )
  }

  return (
    <Title title={name}>
      <div className='min-h-min-footer dark:bg-gray-800'>
        <Loader />
      </div>
    </Title>
  )
}

ViewProject.propTypes = {
  projects: PropTypes.arrayOf(PropTypes.object).isRequired,
  cache: PropTypes.objectOf(PropTypes.object).isRequired,
  projectViewPrefs: PropTypes.objectOf(PropTypes.object).isRequired,
  showError: PropTypes.func.isRequired,
  setProjectCache: PropTypes.func.isRequired,
  setProjectViewPrefs: PropTypes.func.isRequired,
  isLoading: PropTypes.bool.isRequired,
  setPublicProject: PropTypes.func.isRequired,
  setLiveStatsForProject: PropTypes.func.isRequired,
  authenticated: PropTypes.bool.isRequired,
  timezone: PropTypes.string,
}

ViewProject.defaultProps = {
  timezone: DEFAULT_TIMEZONE,
}

export default memo(ViewProject)<|MERGE_RESOLUTION|>--- conflicted
+++ resolved
@@ -583,33 +583,21 @@
               <FlatPicker ref={refCalendar} onChange={(date) => setRangeDate(date)} value={rangeDate} />
             </div>
           </div>
-<<<<<<< HEAD
-          {isPanelsDataEmpty &&
-            (analyticsLoading ? <Loader /> : <NoEvents t={t} />)
-          }
-          <div className='flex flex-row flex-wrap items-center justify-center md:justify-end h-10 mt-16 md:mt-5 mb-4'>
-=======
           {analyticsLoading && (
             <Loader />
           )}
           {isPanelsDataEmpty && (
             <NoEvents t={t} />
           )}
-          <div
-            className={cx(
-              'flex flex-row items-center justify-center md:justify-end h-10 mt-16 md:mt-5 mb-4',
-              { hidden: isPanelsDataEmpty || analyticsLoading }
-            )}
-          >
->>>>>>> c7c2ea8a
+          <div className='flex flex-row flex-wrap items-center justify-center md:justify-end h-10 mt-16 md:mt-5 mb-4'>
             <Checkbox
-              className={cx({ hidden: isPanelsDataEmpty })}
+              className={cx({ hidden: isPanelsDataEmpty || analyticsLoading })}
               label={t('project.showAll')}
               id='views'
               checked={showTotal}
               onChange={(e) => setShowTotal(e.target.checked)}
             />
-            <div className={cx('h-full ml-3', { hidden: isPanelsDataEmpty })}>
+            <div className={cx('h-full ml-3', { hidden: isPanelsDataEmpty || analyticsLoading })}>
               <Button
                 onClick={exportAsImageHandler}
                 className='py-2.5 px-3 md:px-4 text-sm dark:text-gray-50 dark:border-gray-800 dark:bg-gray-700 dark:hover:bg-gray-600'
