--- conflicted
+++ resolved
@@ -75,12 +75,9 @@
 import { ReportFrequency } from './enums'
 import { nFormatter } from '../common/utils'
 import { browserArgs } from '../og-image/og-image.service'
-<<<<<<< HEAD
 import { CreateProjectViewDto } from './dto/create-project-view.dto'
-=======
 import { TimeFrameQueryEnum } from './dto/get-prediction-query.dto'
 import { AppLoggerService } from '../logger/logger.service'
->>>>>>> c0cdc251
 
 dayjs.extend(utc)
 
@@ -1361,7 +1358,6 @@
     return this.projectsRepository.findOne({ relations, where: { id } })
   }
 
-<<<<<<< HEAD
   filterUnsupportedColumns(
     filters: CreateProjectViewDto['filters'],
   ): CreateProjectViewDto['filters'] {
@@ -1375,7 +1371,8 @@
         _includes(ALL_COLUMNS, column) ||
         _includes(TRAFFIC_METAKEY_COLUMNS, column),
     )
-=======
+  }
+
   async sendPredictAiRequest(id: string, timeframe: TimeFrameQueryEnum) {
     try {
       const { data } = await firstValueFrom(
@@ -1395,6 +1392,5 @@
       )
       return null
     }
->>>>>>> c0cdc251
   }
 }